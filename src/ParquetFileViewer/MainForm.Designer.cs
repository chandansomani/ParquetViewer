﻿
namespace ParquetFileViewer
{
    partial class MainForm
    {
        /// <summary>
        /// Required designer variable.
        /// </summary>
        private System.ComponentModel.IContainer components = null;

        /// <summary>
        /// Clean up any resources being used.
        /// </summary>
        /// <param name="disposing">true if managed resources should be disposed; otherwise, false.</param>
        protected override void Dispose(bool disposing)
        {
            if (disposing && (components != null))
            {
                components.Dispose();
            }
            base.Dispose(disposing);
        }

        #region Windows Form Designer generated code

        /// <summary>
        /// Required method for Designer support - do not modify
        /// the contents of this method with the code editor.
        /// </summary>
        private void InitializeComponent()
        {
            System.ComponentModel.ComponentResourceManager resources = new System.ComponentModel.ComponentResourceManager(typeof(MainForm));
            this.mainTableLayoutPanel = new System.Windows.Forms.TableLayoutPanel();
            this.recordsToLabel = new System.Windows.Forms.Label();
            this.recordCountTextBox = new ParquetFileViewer.Controls.DelayedOnChangedTextBox();
            this.showRecordsFromLabel = new System.Windows.Forms.Label();
            this.offsetTextBox = new ParquetFileViewer.Controls.DelayedOnChangedTextBox();
            this.runQueryButton = new System.Windows.Forms.Button();
            this.searchFilterLabel = new System.Windows.Forms.LinkLabel();
            this.searchFilterTextBox = new ParquetFileViewer.Controls.DelayedOnChangedTextBox();
            this.clearFilterButton = new System.Windows.Forms.Button();
            this.mainGridView = new System.Windows.Forms.DataGridView();
            this.openParquetFileDialog = new System.Windows.Forms.OpenFileDialog();
            this.mainMenuStrip = new System.Windows.Forms.MenuStrip();
            this.fileToolStripMenuItem = new System.Windows.Forms.ToolStripMenuItem();
            this.newToolStripMenuItem = new System.Windows.Forms.ToolStripMenuItem();
            this.openToolStripMenuItem = new System.Windows.Forms.ToolStripMenuItem();
            this.toolStripSeparator = new System.Windows.Forms.ToolStripSeparator();
            this.saveToolStripMenuItem = new System.Windows.Forms.ToolStripMenuItem();
            this.saveAsToolStripMenuItem = new System.Windows.Forms.ToolStripMenuItem();
            this.cSVToolStripMenuItem = new System.Windows.Forms.ToolStripMenuItem();
            this.excelToolStripMenuItem = new System.Windows.Forms.ToolStripMenuItem();
            this.toolStripSeparator1 = new System.Windows.Forms.ToolStripSeparator();
            this.exitToolStripMenuItem = new System.Windows.Forms.ToolStripMenuItem();
            this.editToolStripMenuItem = new System.Windows.Forms.ToolStripMenuItem();
            this.changeFieldsMenuStripButton = new System.Windows.Forms.ToolStripMenuItem();
            this.changeDateFormatToolStripMenuItem = new System.Windows.Forms.ToolStripMenuItem();
            this.defaultToolStripMenuItem = new System.Windows.Forms.ToolStripMenuItem();
            this.iSO8601ToolStripMenuItem = new System.Windows.Forms.ToolStripMenuItem();
            this.columnSizingToolStripMenuItem = new System.Windows.Forms.ToolStripMenuItem();
            this.defaultToolStripMenuItem1 = new System.Windows.Forms.ToolStripMenuItem();
            this.columnHeadersToolStripMenuItem = new System.Windows.Forms.ToolStripMenuItem();
            this.columnHeadersContentToolStripMenuItem = new System.Windows.Forms.ToolStripMenuItem();
            this.parquetEngineToolStripMenuItem = new System.Windows.Forms.ToolStripMenuItem();
            this.defaultParquetEngineToolStripMenuItem = new System.Windows.Forms.ToolStripMenuItem();
            this.multithreadedParquetEngineToolStripMenuItem = new System.Windows.Forms.ToolStripMenuItem();
            this.toolsToolStripMenuItem = new System.Windows.Forms.ToolStripMenuItem();
            this.getSQLCreateTableScriptToolStripMenuItem = new System.Windows.Forms.ToolStripMenuItem();
            this.metadataViewerToolStripMenuItem = new System.Windows.Forms.ToolStripMenuItem();
            this.helpToolStripMenuItem = new System.Windows.Forms.ToolStripMenuItem();
            this.userGuideToolStripMenuItem = new System.Windows.Forms.ToolStripMenuItem();
            this.aboutToolStripMenuItem = new System.Windows.Forms.ToolStripMenuItem();
            this.FileSchemaBackgroundWorker = new System.ComponentModel.BackgroundWorker();
            this.ReadDataBackgroundWorker = new System.ComponentModel.BackgroundWorker();
            this.showingRecordCountStatusBarLabel = new System.Windows.Forms.ToolStripStatusLabel();
            this.actualShownRecordCountLabel = new System.Windows.Forms.ToolStripStatusLabel();
            this.recordsTextLabel = new System.Windows.Forms.ToolStripStatusLabel();
            this.springStatusBarLabel = new System.Windows.Forms.ToolStripStatusLabel();
            this.showingStatusBarLabel = new System.Windows.Forms.ToolStripStatusLabel();
            this.recordCountStatusBarLabel = new System.Windows.Forms.ToolStripStatusLabel();
            this.outOfStatusBarLabel = new System.Windows.Forms.ToolStripStatusLabel();
            this.totalRowCountStatusBarLabel = new System.Windows.Forms.ToolStripStatusLabel();
            this.mainStatusStrip = new System.Windows.Forms.StatusStrip();
            this.exportFileDialog = new System.Windows.Forms.SaveFileDialog();
            this.ExportFileBackgroundWorker = new System.ComponentModel.BackgroundWorker();
<<<<<<< HEAD
            this.exportTimeWithCSVToolStripMenuItem = new System.Windows.Forms.ToolStripMenuItem();
=======
>>>>>>> 2183157d
            this.mainTableLayoutPanel.SuspendLayout();
            ((System.ComponentModel.ISupportInitialize)(this.mainGridView)).BeginInit();
            this.mainMenuStrip.SuspendLayout();
            this.mainStatusStrip.SuspendLayout();
            this.SuspendLayout();
            // 
            // mainTableLayoutPanel
            // 
            this.mainTableLayoutPanel.ColumnCount = 10;
<<<<<<< HEAD
            this.mainTableLayoutPanel.ColumnStyles.Add(new System.Windows.Forms.ColumnStyle(System.Windows.Forms.SizeType.Absolute, 139F));
            this.mainTableLayoutPanel.ColumnStyles.Add(new System.Windows.Forms.ColumnStyle(System.Windows.Forms.SizeType.Absolute, 80F));
            this.mainTableLayoutPanel.ColumnStyles.Add(new System.Windows.Forms.ColumnStyle(System.Windows.Forms.SizeType.Absolute, 213F));
            this.mainTableLayoutPanel.ColumnStyles.Add(new System.Windows.Forms.ColumnStyle(System.Windows.Forms.SizeType.Percent, 100F));
            this.mainTableLayoutPanel.ColumnStyles.Add(new System.Windows.Forms.ColumnStyle(System.Windows.Forms.SizeType.Absolute, 267F));
            this.mainTableLayoutPanel.ColumnStyles.Add(new System.Windows.Forms.ColumnStyle(System.Windows.Forms.SizeType.Absolute, 213F));
            this.mainTableLayoutPanel.ColumnStyles.Add(new System.Windows.Forms.ColumnStyle(System.Windows.Forms.SizeType.Absolute, 133F));
            this.mainTableLayoutPanel.ColumnStyles.Add(new System.Windows.Forms.ColumnStyle(System.Windows.Forms.SizeType.Absolute, 160F));
            this.mainTableLayoutPanel.ColumnStyles.Add(new System.Windows.Forms.ColumnStyle(System.Windows.Forms.SizeType.Absolute, 133F));
            this.mainTableLayoutPanel.ColumnStyles.Add(new System.Windows.Forms.ColumnStyle(System.Windows.Forms.SizeType.Absolute, 160F));
=======
            this.mainTableLayoutPanel.ColumnStyles.Add(new System.Windows.Forms.ColumnStyle(System.Windows.Forms.SizeType.Absolute, 61F));
            this.mainTableLayoutPanel.ColumnStyles.Add(new System.Windows.Forms.ColumnStyle(System.Windows.Forms.SizeType.Absolute, 35F));
            this.mainTableLayoutPanel.ColumnStyles.Add(new System.Windows.Forms.ColumnStyle(System.Windows.Forms.SizeType.Absolute, 93F));
            this.mainTableLayoutPanel.ColumnStyles.Add(new System.Windows.Forms.ColumnStyle(System.Windows.Forms.SizeType.Percent, 100F));
            this.mainTableLayoutPanel.ColumnStyles.Add(new System.Windows.Forms.ColumnStyle(System.Windows.Forms.SizeType.Absolute, 117F));
            this.mainTableLayoutPanel.ColumnStyles.Add(new System.Windows.Forms.ColumnStyle(System.Windows.Forms.SizeType.Absolute, 93F));
            this.mainTableLayoutPanel.ColumnStyles.Add(new System.Windows.Forms.ColumnStyle(System.Windows.Forms.SizeType.Absolute, 58F));
            this.mainTableLayoutPanel.ColumnStyles.Add(new System.Windows.Forms.ColumnStyle(System.Windows.Forms.SizeType.Absolute, 70F));
            this.mainTableLayoutPanel.ColumnStyles.Add(new System.Windows.Forms.ColumnStyle(System.Windows.Forms.SizeType.Absolute, 58F));
            this.mainTableLayoutPanel.ColumnStyles.Add(new System.Windows.Forms.ColumnStyle(System.Windows.Forms.SizeType.Absolute, 70F));
>>>>>>> 2183157d
            this.mainTableLayoutPanel.Controls.Add(this.recordsToLabel, 8, 0);
            this.mainTableLayoutPanel.Controls.Add(this.recordCountTextBox, 9, 0);
            this.mainTableLayoutPanel.Controls.Add(this.showRecordsFromLabel, 6, 0);
            this.mainTableLayoutPanel.Controls.Add(this.offsetTextBox, 7, 0);
            this.mainTableLayoutPanel.Controls.Add(this.runQueryButton, 4, 0);
            this.mainTableLayoutPanel.Controls.Add(this.searchFilterLabel, 0, 0);
            this.mainTableLayoutPanel.Controls.Add(this.searchFilterTextBox, 2, 0);
            this.mainTableLayoutPanel.Controls.Add(this.clearFilterButton, 5, 0);
            this.mainTableLayoutPanel.Controls.Add(this.mainGridView, 0, 1);
            this.mainTableLayoutPanel.Dock = System.Windows.Forms.DockStyle.Fill;
<<<<<<< HEAD
            this.mainTableLayoutPanel.Location = new System.Drawing.Point(0, 34);
            this.mainTableLayoutPanel.Margin = new System.Windows.Forms.Padding(8, 7, 8, 7);
            this.mainTableLayoutPanel.Name = "mainTableLayoutPanel";
            this.mainTableLayoutPanel.RowCount = 4;
            this.mainTableLayoutPanel.RowStyles.Add(new System.Windows.Forms.RowStyle(System.Windows.Forms.SizeType.Absolute, 72F));
            this.mainTableLayoutPanel.RowStyles.Add(new System.Windows.Forms.RowStyle(System.Windows.Forms.SizeType.Absolute, 72F));
            this.mainTableLayoutPanel.RowStyles.Add(new System.Windows.Forms.RowStyle(System.Windows.Forms.SizeType.Percent, 100F));
            this.mainTableLayoutPanel.RowStyles.Add(new System.Windows.Forms.RowStyle(System.Windows.Forms.SizeType.Absolute, 48F));
            this.mainTableLayoutPanel.Size = new System.Drawing.Size(1924, 884);
=======
            this.mainTableLayoutPanel.Location = new System.Drawing.Point(0, 24);
            this.mainTableLayoutPanel.Margin = new System.Windows.Forms.Padding(4, 3, 4, 3);
            this.mainTableLayoutPanel.Name = "mainTableLayoutPanel";
            this.mainTableLayoutPanel.RowCount = 4;
            this.mainTableLayoutPanel.RowStyles.Add(new System.Windows.Forms.RowStyle(System.Windows.Forms.SizeType.Absolute, 35F));
            this.mainTableLayoutPanel.RowStyles.Add(new System.Windows.Forms.RowStyle(System.Windows.Forms.SizeType.Absolute, 35F));
            this.mainTableLayoutPanel.RowStyles.Add(new System.Windows.Forms.RowStyle(System.Windows.Forms.SizeType.Percent, 100F));
            this.mainTableLayoutPanel.RowStyles.Add(new System.Windows.Forms.RowStyle(System.Windows.Forms.SizeType.Absolute, 23F));
            this.mainTableLayoutPanel.Size = new System.Drawing.Size(944, 420);
>>>>>>> 2183157d
            this.mainTableLayoutPanel.TabIndex = 0;
            // 
            // recordsToLabel
            // 
            this.recordsToLabel.Anchor = System.Windows.Forms.AnchorStyles.Right;
<<<<<<< HEAD
            this.recordsToLabel.AutoSize = true;
            this.recordsToLabel.Location = new System.Drawing.Point(1651, 4);
            this.recordsToLabel.Margin = new System.Windows.Forms.Padding(8, 0, 8, 0);
            this.recordsToLabel.Name = "recordsToLabel";
            this.recordsToLabel.Size = new System.Drawing.Size(105, 64);
=======
            this.recordsToLabel.Location = new System.Drawing.Point(820, 0);
            this.recordsToLabel.Margin = new System.Windows.Forms.Padding(4, 0, 4, 0);
            this.recordsToLabel.Name = "recordsToLabel";
            this.recordsToLabel.Size = new System.Drawing.Size(50, 35);
>>>>>>> 2183157d
            this.recordsToLabel.TabIndex = 3;
            this.recordsToLabel.Text = "Record Count:";
            this.recordsToLabel.TextAlign = System.Drawing.ContentAlignment.MiddleRight;
            // 
            // recordCountTextBox
            // 
            this.recordCountTextBox.Anchor = ((System.Windows.Forms.AnchorStyles)((System.Windows.Forms.AnchorStyles.Left | System.Windows.Forms.AnchorStyles.Right)));
            this.recordCountTextBox.DelayedTextChangedTimeout = 1000;
<<<<<<< HEAD
            this.recordCountTextBox.Location = new System.Drawing.Point(1772, 17);
            this.recordCountTextBox.Margin = new System.Windows.Forms.Padding(8, 7, 8, 7);
            this.recordCountTextBox.Name = "recordCountTextBox";
            this.recordCountTextBox.Size = new System.Drawing.Size(144, 38);
=======
            this.recordCountTextBox.Location = new System.Drawing.Point(878, 6);
            this.recordCountTextBox.Margin = new System.Windows.Forms.Padding(4, 3, 4, 3);
            this.recordCountTextBox.Name = "recordCountTextBox";
            this.recordCountTextBox.Size = new System.Drawing.Size(62, 23);
>>>>>>> 2183157d
            this.recordCountTextBox.TabIndex = 5;
            this.recordCountTextBox.TextAlign = System.Windows.Forms.HorizontalAlignment.Right;
            this.recordCountTextBox.DelayedTextChanged += new System.EventHandler(this.recordsToTextBox_TextChanged);
            this.recordCountTextBox.KeyPress += new System.Windows.Forms.KeyPressEventHandler(this.recordsToTextBox_KeyPress);
            // 
            // showRecordsFromLabel
            // 
            this.showRecordsFromLabel.Anchor = System.Windows.Forms.AnchorStyles.Right;
<<<<<<< HEAD
            this.showRecordsFromLabel.AutoSize = true;
            this.showRecordsFromLabel.Location = new System.Drawing.Point(1358, 4);
            this.showRecordsFromLabel.Margin = new System.Windows.Forms.Padding(8, 0, 8, 0);
            this.showRecordsFromLabel.Name = "showRecordsFromLabel";
            this.showRecordsFromLabel.Size = new System.Drawing.Size(105, 64);
=======
            this.showRecordsFromLabel.Location = new System.Drawing.Point(692, 0);
            this.showRecordsFromLabel.Margin = new System.Windows.Forms.Padding(4, 0, 4, 0);
            this.showRecordsFromLabel.Name = "showRecordsFromLabel";
            this.showRecordsFromLabel.Size = new System.Drawing.Size(50, 35);
>>>>>>> 2183157d
            this.showRecordsFromLabel.TabIndex = 1;
            this.showRecordsFromLabel.Text = "Record Offset:";
            this.showRecordsFromLabel.TextAlign = System.Drawing.ContentAlignment.MiddleRight;
            // 
            // offsetTextBox
            // 
            this.offsetTextBox.Anchor = ((System.Windows.Forms.AnchorStyles)((System.Windows.Forms.AnchorStyles.Left | System.Windows.Forms.AnchorStyles.Right)));
            this.offsetTextBox.DelayedTextChangedTimeout = 1000;
<<<<<<< HEAD
            this.offsetTextBox.Location = new System.Drawing.Point(1479, 17);
            this.offsetTextBox.Margin = new System.Windows.Forms.Padding(8, 7, 8, 7);
            this.offsetTextBox.Name = "offsetTextBox";
            this.offsetTextBox.Size = new System.Drawing.Size(144, 38);
=======
            this.offsetTextBox.Location = new System.Drawing.Point(750, 6);
            this.offsetTextBox.Margin = new System.Windows.Forms.Padding(4, 3, 4, 3);
            this.offsetTextBox.Name = "offsetTextBox";
            this.offsetTextBox.Size = new System.Drawing.Size(62, 23);
>>>>>>> 2183157d
            this.offsetTextBox.TabIndex = 4;
            this.offsetTextBox.TextAlign = System.Windows.Forms.HorizontalAlignment.Right;
            this.offsetTextBox.DelayedTextChanged += new System.EventHandler(this.offsetTextBox_TextChanged);
            this.offsetTextBox.KeyPress += new System.Windows.Forms.KeyPressEventHandler(this.offsetTextBox_KeyPress);
            // 
            // runQueryButton
            // 
            this.runQueryButton.Anchor = ((System.Windows.Forms.AnchorStyles)((((System.Windows.Forms.AnchorStyles.Top | System.Windows.Forms.AnchorStyles.Bottom) 
            | System.Windows.Forms.AnchorStyles.Left) 
            | System.Windows.Forms.AnchorStyles.Right)));
            this.runQueryButton.FlatStyle = System.Windows.Forms.FlatStyle.Popup;
            this.runQueryButton.Font = new System.Drawing.Font("Microsoft Sans Serif", 9.75F, System.Drawing.FontStyle.Bold, System.Drawing.GraphicsUnit.Point);
            this.runQueryButton.ForeColor = System.Drawing.Color.DarkRed;
            this.runQueryButton.Image = global::ParquetFileViewer.Properties.Resources.exclamation_icon;
            this.runQueryButton.ImageAlign = System.Drawing.ContentAlignment.MiddleRight;
<<<<<<< HEAD
            this.runQueryButton.Location = new System.Drawing.Point(866, 7);
            this.runQueryButton.Margin = new System.Windows.Forms.Padding(8, 7, 8, 7);
            this.runQueryButton.Name = "runQueryButton";
            this.runQueryButton.Size = new System.Drawing.Size(251, 58);
=======
            this.runQueryButton.Location = new System.Drawing.Point(482, 3);
            this.runQueryButton.Margin = new System.Windows.Forms.Padding(4, 3, 4, 3);
            this.runQueryButton.Name = "runQueryButton";
            this.runQueryButton.Size = new System.Drawing.Size(109, 29);
>>>>>>> 2183157d
            this.runQueryButton.TabIndex = 2;
            this.runQueryButton.Text = "&Execute";
            this.runQueryButton.TextImageRelation = System.Windows.Forms.TextImageRelation.ImageBeforeText;
            this.runQueryButton.UseVisualStyleBackColor = true;
            this.runQueryButton.Click += new System.EventHandler(this.runQueryButton_Click);
            // 
            // searchFilterLabel
            // 
            this.searchFilterLabel.Anchor = ((System.Windows.Forms.AnchorStyles)((System.Windows.Forms.AnchorStyles.Left | System.Windows.Forms.AnchorStyles.Right)));
            this.searchFilterLabel.AutoSize = true;
            this.mainTableLayoutPanel.SetColumnSpan(this.searchFilterLabel, 2);
            this.searchFilterLabel.Font = new System.Drawing.Font("Microsoft Sans Serif", 8.25F, ((System.Drawing.FontStyle)((System.Drawing.FontStyle.Bold | System.Drawing.FontStyle.Underline))), System.Drawing.GraphicsUnit.Point);
            this.searchFilterLabel.LinkColor = System.Drawing.Color.Navy;
<<<<<<< HEAD
            this.searchFilterLabel.Location = new System.Drawing.Point(8, 27);
            this.searchFilterLabel.Margin = new System.Windows.Forms.Padding(8, 0, 8, 0);
            this.searchFilterLabel.Name = "searchFilterLabel";
            this.searchFilterLabel.Size = new System.Drawing.Size(203, 17);
=======
            this.searchFilterLabel.Location = new System.Drawing.Point(4, 11);
            this.searchFilterLabel.Margin = new System.Windows.Forms.Padding(4, 0, 4, 0);
            this.searchFilterLabel.Name = "searchFilterLabel";
            this.searchFilterLabel.Size = new System.Drawing.Size(88, 13);
>>>>>>> 2183157d
            this.searchFilterLabel.TabIndex = 7;
            this.searchFilterLabel.TabStop = true;
            this.searchFilterLabel.Text = "Filter Query:";
            this.searchFilterLabel.TextAlign = System.Drawing.ContentAlignment.MiddleRight;
            this.searchFilterLabel.LinkClicked += new System.Windows.Forms.LinkLabelLinkClickedEventHandler(this.searchFilterLabel_Click);
            // 
            // searchFilterTextBox
            // 
            this.searchFilterTextBox.Anchor = ((System.Windows.Forms.AnchorStyles)((System.Windows.Forms.AnchorStyles.Left | System.Windows.Forms.AnchorStyles.Right)));
            this.mainTableLayoutPanel.SetColumnSpan(this.searchFilterTextBox, 2);
            this.searchFilterTextBox.DelayedTextChangedTimeout = 1000;
<<<<<<< HEAD
            this.searchFilterTextBox.Location = new System.Drawing.Point(227, 17);
            this.searchFilterTextBox.Margin = new System.Windows.Forms.Padding(8, 7, 8, 7);
            this.searchFilterTextBox.Name = "searchFilterTextBox";
            this.searchFilterTextBox.Size = new System.Drawing.Size(623, 38);
=======
            this.searchFilterTextBox.Location = new System.Drawing.Point(100, 6);
            this.searchFilterTextBox.Margin = new System.Windows.Forms.Padding(4, 3, 4, 3);
            this.searchFilterTextBox.Name = "searchFilterTextBox";
            this.searchFilterTextBox.Size = new System.Drawing.Size(374, 23);
>>>>>>> 2183157d
            this.searchFilterTextBox.TabIndex = 1;
            this.searchFilterTextBox.Text = "WHERE ";
            this.searchFilterTextBox.KeyPress += new System.Windows.Forms.KeyPressEventHandler(this.searchFilterTextBox_KeyPress);
            // 
            // clearFilterButton
            // 
            this.clearFilterButton.Anchor = ((System.Windows.Forms.AnchorStyles)((((System.Windows.Forms.AnchorStyles.Top | System.Windows.Forms.AnchorStyles.Bottom) 
            | System.Windows.Forms.AnchorStyles.Left) 
            | System.Windows.Forms.AnchorStyles.Right)));
            this.clearFilterButton.FlatStyle = System.Windows.Forms.FlatStyle.Popup;
            this.clearFilterButton.Font = new System.Drawing.Font("Microsoft Sans Serif", 9.75F, System.Drawing.FontStyle.Regular, System.Drawing.GraphicsUnit.Point);
            this.clearFilterButton.ForeColor = System.Drawing.Color.Black;
<<<<<<< HEAD
            this.clearFilterButton.Location = new System.Drawing.Point(1133, 7);
            this.clearFilterButton.Margin = new System.Windows.Forms.Padding(8, 7, 8, 7);
            this.clearFilterButton.Name = "clearFilterButton";
            this.clearFilterButton.Size = new System.Drawing.Size(197, 58);
=======
            this.clearFilterButton.Location = new System.Drawing.Point(599, 3);
            this.clearFilterButton.Margin = new System.Windows.Forms.Padding(4, 3, 4, 3);
            this.clearFilterButton.Name = "clearFilterButton";
            this.clearFilterButton.Size = new System.Drawing.Size(85, 29);
>>>>>>> 2183157d
            this.clearFilterButton.TabIndex = 3;
            this.clearFilterButton.Text = "Clear";
            this.clearFilterButton.UseVisualStyleBackColor = true;
            this.clearFilterButton.Click += new System.EventHandler(this.clearFilterButton_Click);
            // 
            // mainGridView
            // 
            this.mainGridView.AllowUserToAddRows = false;
            this.mainGridView.AllowUserToDeleteRows = false;
            this.mainGridView.AllowUserToOrderColumns = true;
            this.mainGridView.Anchor = ((System.Windows.Forms.AnchorStyles)((((System.Windows.Forms.AnchorStyles.Top | System.Windows.Forms.AnchorStyles.Bottom) 
            | System.Windows.Forms.AnchorStyles.Left) 
            | System.Windows.Forms.AnchorStyles.Right)));
            this.mainGridView.ColumnHeadersHeight = 29;
            this.mainGridView.ColumnHeadersHeightSizeMode = System.Windows.Forms.DataGridViewColumnHeadersHeightSizeMode.DisableResizing;
            this.mainTableLayoutPanel.SetColumnSpan(this.mainGridView, 10);
<<<<<<< HEAD
            this.mainGridView.Location = new System.Drawing.Point(8, 79);
            this.mainGridView.Margin = new System.Windows.Forms.Padding(8, 7, 8, 7);
=======
            this.mainGridView.Location = new System.Drawing.Point(4, 38);
            this.mainGridView.Margin = new System.Windows.Forms.Padding(4, 3, 4, 3);
>>>>>>> 2183157d
            this.mainGridView.Name = "mainGridView";
            this.mainGridView.ReadOnly = true;
            this.mainGridView.RowHeadersWidth = 51;
            this.mainTableLayoutPanel.SetRowSpan(this.mainGridView, 2);
            this.mainGridView.SelectionMode = System.Windows.Forms.DataGridViewSelectionMode.CellSelect;
<<<<<<< HEAD
            this.mainGridView.Size = new System.Drawing.Size(1908, 750);
=======
            this.mainGridView.Size = new System.Drawing.Size(936, 356);
>>>>>>> 2183157d
            this.mainGridView.TabIndex = 6;
            this.mainGridView.CellPainting += new System.Windows.Forms.DataGridViewCellPaintingEventHandler(this.MainGridView_CellPainting);
            this.mainGridView.ColumnAdded += new System.Windows.Forms.DataGridViewColumnEventHandler(this.MainGridView_ColumnAdded);
            this.mainGridView.DataBindingComplete += new System.Windows.Forms.DataGridViewBindingCompleteEventHandler(this.mainGridView_DataBindingComplete);
            this.mainGridView.MouseClick += new System.Windows.Forms.MouseEventHandler(this.mainGridView_MouseClick);
            // 
            // openParquetFileDialog
            // 
            this.openParquetFileDialog.Filter = "Parquet Files|*.parquet;*.snappy;*.gz";
            // 
            // mainMenuStrip
            // 
            this.mainMenuStrip.ImageScalingSize = new System.Drawing.Size(20, 20);
            this.mainMenuStrip.Items.AddRange(new System.Windows.Forms.ToolStripItem[] {
            this.fileToolStripMenuItem,
            this.editToolStripMenuItem,
            this.toolsToolStripMenuItem,
            this.helpToolStripMenuItem});
            this.mainMenuStrip.Location = new System.Drawing.Point(0, 0);
            this.mainMenuStrip.Name = "mainMenuStrip";
<<<<<<< HEAD
            this.mainMenuStrip.Padding = new System.Windows.Forms.Padding(16, 5, 0, 5);
            this.mainMenuStrip.Size = new System.Drawing.Size(1924, 34);
=======
            this.mainMenuStrip.Padding = new System.Windows.Forms.Padding(7, 2, 0, 2);
            this.mainMenuStrip.Size = new System.Drawing.Size(944, 24);
>>>>>>> 2183157d
            this.mainMenuStrip.TabIndex = 1;
            this.mainMenuStrip.Text = "menuStrip1";
            // 
            // fileToolStripMenuItem
            // 
            this.fileToolStripMenuItem.DropDownItems.AddRange(new System.Windows.Forms.ToolStripItem[] {
            this.newToolStripMenuItem,
            this.openToolStripMenuItem,
            this.toolStripSeparator,
            this.saveToolStripMenuItem,
            this.saveAsToolStripMenuItem,
            this.toolStripSeparator1,
            this.exitToolStripMenuItem});
            this.fileToolStripMenuItem.Name = "fileToolStripMenuItem";
            this.fileToolStripMenuItem.Size = new System.Drawing.Size(46, 24);
            this.fileToolStripMenuItem.Text = "&File";
            // 
            // newToolStripMenuItem
            // 
            this.newToolStripMenuItem.Image = ((System.Drawing.Image)(resources.GetObject("newToolStripMenuItem.Image")));
            this.newToolStripMenuItem.ImageTransparentColor = System.Drawing.Color.Magenta;
            this.newToolStripMenuItem.Name = "newToolStripMenuItem";
            this.newToolStripMenuItem.ShortcutKeys = ((System.Windows.Forms.Keys)((System.Windows.Forms.Keys.Control | System.Windows.Forms.Keys.N)));
            this.newToolStripMenuItem.Size = new System.Drawing.Size(224, 26);
            this.newToolStripMenuItem.Text = "&New";
            this.newToolStripMenuItem.Click += new System.EventHandler(this.newToolStripMenuItem_Click);
            // 
            // openToolStripMenuItem
            // 
            this.openToolStripMenuItem.Image = ((System.Drawing.Image)(resources.GetObject("openToolStripMenuItem.Image")));
            this.openToolStripMenuItem.ImageTransparentColor = System.Drawing.Color.Magenta;
            this.openToolStripMenuItem.Name = "openToolStripMenuItem";
            this.openToolStripMenuItem.ShortcutKeys = ((System.Windows.Forms.Keys)((System.Windows.Forms.Keys.Control | System.Windows.Forms.Keys.O)));
            this.openToolStripMenuItem.Size = new System.Drawing.Size(224, 26);
            this.openToolStripMenuItem.Text = "&Open";
            this.openToolStripMenuItem.Click += new System.EventHandler(this.openToolStripMenuItem_Click);
            // 
            // toolStripSeparator
            // 
            this.toolStripSeparator.Name = "toolStripSeparator";
            this.toolStripSeparator.Size = new System.Drawing.Size(221, 6);
            // 
            // saveToolStripMenuItem
            // 
            this.saveToolStripMenuItem.Enabled = false;
            this.saveToolStripMenuItem.Image = ((System.Drawing.Image)(resources.GetObject("saveToolStripMenuItem.Image")));
            this.saveToolStripMenuItem.ImageTransparentColor = System.Drawing.Color.Magenta;
            this.saveToolStripMenuItem.Name = "saveToolStripMenuItem";
            this.saveToolStripMenuItem.ShortcutKeys = ((System.Windows.Forms.Keys)((System.Windows.Forms.Keys.Control | System.Windows.Forms.Keys.S)));
            this.saveToolStripMenuItem.Size = new System.Drawing.Size(224, 26);
            this.saveToolStripMenuItem.Text = "&Save";
            this.saveToolStripMenuItem.Visible = false;
            // 
            // saveAsToolStripMenuItem
            // 
            this.saveAsToolStripMenuItem.DropDownItems.AddRange(new System.Windows.Forms.ToolStripItem[] {
            this.cSVToolStripMenuItem,
            this.excelToolStripMenuItem});
            this.saveAsToolStripMenuItem.Enabled = false;
            this.saveAsToolStripMenuItem.Image = ((System.Drawing.Image)(resources.GetObject("saveAsToolStripMenuItem.Image")));
            this.saveAsToolStripMenuItem.Name = "saveAsToolStripMenuItem";
            this.saveAsToolStripMenuItem.Size = new System.Drawing.Size(224, 26);
            this.saveAsToolStripMenuItem.Text = "Save Results As";
            // 
            // cSVToolStripMenuItem
            // 
            this.cSVToolStripMenuItem.BackColor = System.Drawing.SystemColors.Control;
            this.cSVToolStripMenuItem.Name = "cSVToolStripMenuItem";
            this.cSVToolStripMenuItem.ShortcutKeys = ((System.Windows.Forms.Keys)(((System.Windows.Forms.Keys.Control | System.Windows.Forms.Keys.Shift) 
            | System.Windows.Forms.Keys.S)));
            this.cSVToolStripMenuItem.Size = new System.Drawing.Size(224, 26);
            this.cSVToolStripMenuItem.Text = "CSV";
            this.cSVToolStripMenuItem.Click += new System.EventHandler(this.cSVToolStripMenuItem_Click);
            // 
            // excelToolStripMenuItem
            // 
            this.excelToolStripMenuItem.Name = "excelToolStripMenuItem";
            this.excelToolStripMenuItem.ShortcutKeys = ((System.Windows.Forms.Keys)(((System.Windows.Forms.Keys.Control | System.Windows.Forms.Keys.Shift) 
            | System.Windows.Forms.Keys.E)));
            this.excelToolStripMenuItem.Size = new System.Drawing.Size(224, 26);
            this.excelToolStripMenuItem.Text = "Excel";
            this.excelToolStripMenuItem.Click += new System.EventHandler(this.excelToolStripMenuItem_Click);
            // 
            // toolStripSeparator1
            // 
            this.toolStripSeparator1.Name = "toolStripSeparator1";
            this.toolStripSeparator1.Size = new System.Drawing.Size(221, 6);
            // 
            // exitToolStripMenuItem
            // 
            this.exitToolStripMenuItem.Name = "exitToolStripMenuItem";
            this.exitToolStripMenuItem.Size = new System.Drawing.Size(224, 26);
            this.exitToolStripMenuItem.Text = "E&xit";
            this.exitToolStripMenuItem.Click += new System.EventHandler(this.exitToolStripMenuItem_Click);
            // 
            // editToolStripMenuItem
            // 
            this.editToolStripMenuItem.DropDownItems.AddRange(new System.Windows.Forms.ToolStripItem[] {
            this.changeFieldsMenuStripButton,
            this.changeDateFormatToolStripMenuItem,
            this.columnSizingToolStripMenuItem,
            this.parquetEngineToolStripMenuItem});
            this.editToolStripMenuItem.Name = "editToolStripMenuItem";
            this.editToolStripMenuItem.Size = new System.Drawing.Size(49, 24);
            this.editToolStripMenuItem.Text = "&Edit";
            // 
            // changeFieldsMenuStripButton
            // 
            this.changeFieldsMenuStripButton.Name = "changeFieldsMenuStripButton";
            this.changeFieldsMenuStripButton.ShortcutKeys = ((System.Windows.Forms.Keys)((System.Windows.Forms.Keys.Control | System.Windows.Forms.Keys.F)));
            this.changeFieldsMenuStripButton.Size = new System.Drawing.Size(271, 26);
            this.changeFieldsMenuStripButton.Text = "Add/Remove &Fields";
            this.changeFieldsMenuStripButton.Click += new System.EventHandler(this.redoToolStripMenuItem_Click);
            // 
            // changeDateFormatToolStripMenuItem
            // 
            this.changeDateFormatToolStripMenuItem.DropDownItems.AddRange(new System.Windows.Forms.ToolStripItem[] {
            this.defaultToolStripMenuItem,
            this.iSO8601ToolStripMenuItem,
            this.exportTimeWithCSVToolStripMenuItem});
            this.changeDateFormatToolStripMenuItem.Name = "changeDateFormatToolStripMenuItem";
            this.changeDateFormatToolStripMenuItem.Size = new System.Drawing.Size(271, 26);
            this.changeDateFormatToolStripMenuItem.Text = "Date Format";
            // 
            // defaultToolStripMenuItem
            // 
            this.defaultToolStripMenuItem.Name = "defaultToolStripMenuItem";
            this.defaultToolStripMenuItem.Size = new System.Drawing.Size(234, 26);
            this.defaultToolStripMenuItem.Text = "Default";
            this.defaultToolStripMenuItem.Click += new System.EventHandler(this.DefaultToolStripMenuItem_Click);
            // 
            // iSO8601ToolStripMenuItem
            // 
            this.iSO8601ToolStripMenuItem.Name = "iSO8601ToolStripMenuItem";
            this.iSO8601ToolStripMenuItem.Size = new System.Drawing.Size(234, 26);
            this.iSO8601ToolStripMenuItem.Text = "ISO 8601";
            this.iSO8601ToolStripMenuItem.Click += new System.EventHandler(this.ISO8601ToolStripMenuItem_Click);
            // 
            // columnSizingToolStripMenuItem
            // 
            this.columnSizingToolStripMenuItem.DropDownItems.AddRange(new System.Windows.Forms.ToolStripItem[] {
            this.defaultToolStripMenuItem1,
            this.columnHeadersToolStripMenuItem,
            this.columnHeadersContentToolStripMenuItem});
            this.columnSizingToolStripMenuItem.Name = "columnSizingToolStripMenuItem";
            this.columnSizingToolStripMenuItem.Size = new System.Drawing.Size(271, 26);
            this.columnSizingToolStripMenuItem.Text = "Column Sizing";
            // 
            // defaultToolStripMenuItem1
            // 
            this.defaultToolStripMenuItem1.Name = "defaultToolStripMenuItem1";
            this.defaultToolStripMenuItem1.Size = new System.Drawing.Size(239, 26);
            this.defaultToolStripMenuItem1.Tag = "None";
            this.defaultToolStripMenuItem1.Text = "Default";
            this.defaultToolStripMenuItem1.Click += new System.EventHandler(this.changeColumnSizingToolStripMenuItem_Click);
            // 
            // columnHeadersToolStripMenuItem
            // 
            this.columnHeadersToolStripMenuItem.Name = "columnHeadersToolStripMenuItem";
            this.columnHeadersToolStripMenuItem.Size = new System.Drawing.Size(239, 26);
            this.columnHeadersToolStripMenuItem.Tag = "ColumnHeader";
            this.columnHeadersToolStripMenuItem.Text = "Fit Column Headers";
            this.columnHeadersToolStripMenuItem.Click += new System.EventHandler(this.changeColumnSizingToolStripMenuItem_Click);
            // 
            // columnHeadersContentToolStripMenuItem
            // 
            this.columnHeadersContentToolStripMenuItem.Name = "columnHeadersContentToolStripMenuItem";
            this.columnHeadersContentToolStripMenuItem.Size = new System.Drawing.Size(239, 26);
            this.columnHeadersContentToolStripMenuItem.Tag = "AllCells";
            this.columnHeadersContentToolStripMenuItem.Text = "Fit Headers && Content";
            this.columnHeadersContentToolStripMenuItem.Click += new System.EventHandler(this.changeColumnSizingToolStripMenuItem_Click);
            // 
            // parquetEngineToolStripMenuItem
            // 
            this.parquetEngineToolStripMenuItem.DropDownItems.AddRange(new System.Windows.Forms.ToolStripItem[] {
            this.defaultParquetEngineToolStripMenuItem,
            this.multithreadedParquetEngineToolStripMenuItem});
            this.parquetEngineToolStripMenuItem.Name = "parquetEngineToolStripMenuItem";
            this.parquetEngineToolStripMenuItem.Size = new System.Drawing.Size(271, 26);
            this.parquetEngineToolStripMenuItem.Text = "Parquet Engine";
            // 
            // defaultParquetEngineToolStripMenuItem
            // 
            this.defaultParquetEngineToolStripMenuItem.Name = "defaultParquetEngineToolStripMenuItem";
            this.defaultParquetEngineToolStripMenuItem.Size = new System.Drawing.Size(186, 26);
            this.defaultParquetEngineToolStripMenuItem.Text = "Default";
            this.defaultParquetEngineToolStripMenuItem.Click += new System.EventHandler(this.DefaultParquetEngineToolStripMenuItem_Click);
            // 
            // multithreadedParquetEngineToolStripMenuItem
            // 
            this.multithreadedParquetEngineToolStripMenuItem.Name = "multithreadedParquetEngineToolStripMenuItem";
            this.multithreadedParquetEngineToolStripMenuItem.Size = new System.Drawing.Size(186, 26);
            this.multithreadedParquetEngineToolStripMenuItem.Text = "Multithreaded";
            this.multithreadedParquetEngineToolStripMenuItem.Click += new System.EventHandler(this.MultithreadedParquetEngineToolStripMenuItem_Click);
            // 
            // toolsToolStripMenuItem
            // 
            this.toolsToolStripMenuItem.DropDownItems.AddRange(new System.Windows.Forms.ToolStripItem[] {
            this.getSQLCreateTableScriptToolStripMenuItem,
            this.metadataViewerToolStripMenuItem});
            this.toolsToolStripMenuItem.Name = "toolsToolStripMenuItem";
            this.toolsToolStripMenuItem.Size = new System.Drawing.Size(58, 24);
            this.toolsToolStripMenuItem.Text = "Tools";
            // 
            // getSQLCreateTableScriptToolStripMenuItem
            // 
            this.getSQLCreateTableScriptToolStripMenuItem.Enabled = false;
            this.getSQLCreateTableScriptToolStripMenuItem.Name = "getSQLCreateTableScriptToolStripMenuItem";
            this.getSQLCreateTableScriptToolStripMenuItem.Size = new System.Drawing.Size(273, 26);
            this.getSQLCreateTableScriptToolStripMenuItem.Text = "Get SQL Create Table Script";
            this.getSQLCreateTableScriptToolStripMenuItem.Click += new System.EventHandler(this.GetSQLCreateTableScriptToolStripMenuItem_Click);
            // 
            // metadataViewerToolStripMenuItem
            // 
            this.metadataViewerToolStripMenuItem.Enabled = false;
            this.metadataViewerToolStripMenuItem.Name = "metadataViewerToolStripMenuItem";
            this.metadataViewerToolStripMenuItem.ShortcutKeys = ((System.Windows.Forms.Keys)((System.Windows.Forms.Keys.Control | System.Windows.Forms.Keys.M)));
            this.metadataViewerToolStripMenuItem.Size = new System.Drawing.Size(273, 26);
            this.metadataViewerToolStripMenuItem.Text = "Metadata Viewer";
            this.metadataViewerToolStripMenuItem.Click += new System.EventHandler(this.MetadataViewerToolStripMenuItem_Click);
            // 
            // helpToolStripMenuItem
            // 
            this.helpToolStripMenuItem.DropDownItems.AddRange(new System.Windows.Forms.ToolStripItem[] {
            this.userGuideToolStripMenuItem,
            this.aboutToolStripMenuItem});
            this.helpToolStripMenuItem.Name = "helpToolStripMenuItem";
            this.helpToolStripMenuItem.Size = new System.Drawing.Size(55, 24);
            this.helpToolStripMenuItem.Text = "&Help";
            // 
            // userGuideToolStripMenuItem
            // 
            this.userGuideToolStripMenuItem.Name = "userGuideToolStripMenuItem";
            this.userGuideToolStripMenuItem.Size = new System.Drawing.Size(164, 26);
            this.userGuideToolStripMenuItem.Text = "User Guide";
            this.userGuideToolStripMenuItem.Click += new System.EventHandler(this.userGuideToolStripMenuItem_Click);
            // 
            // aboutToolStripMenuItem
            // 
            this.aboutToolStripMenuItem.Name = "aboutToolStripMenuItem";
            this.aboutToolStripMenuItem.Size = new System.Drawing.Size(164, 26);
            this.aboutToolStripMenuItem.Text = "&About...";
            this.aboutToolStripMenuItem.Click += new System.EventHandler(this.aboutToolStripMenuItem_Click);
            // 
            // FileSchemaBackgroundWorker
            // 
            this.FileSchemaBackgroundWorker.WorkerSupportsCancellation = true;
            this.FileSchemaBackgroundWorker.DoWork += new System.ComponentModel.DoWorkEventHandler(this.FileSchemaBackgroundWorker_DoWork);
            this.FileSchemaBackgroundWorker.RunWorkerCompleted += new System.ComponentModel.RunWorkerCompletedEventHandler(this.FileSchemaBackgroundWorker_RunWorkerCompleted);
            // 
            // ReadDataBackgroundWorker
            // 
            this.ReadDataBackgroundWorker.WorkerSupportsCancellation = true;
            this.ReadDataBackgroundWorker.DoWork += new System.ComponentModel.DoWorkEventHandler(this.ReadDataBackgroundWorker_DoWork);
            this.ReadDataBackgroundWorker.RunWorkerCompleted += new System.ComponentModel.RunWorkerCompletedEventHandler(this.ReadDataBackgroundWorker_RunWorkerCompleted);
            // 
            // showingRecordCountStatusBarLabel
            // 
            this.showingRecordCountStatusBarLabel.Name = "showingRecordCountStatusBarLabel";
            this.showingRecordCountStatusBarLabel.Size = new System.Drawing.Size(69, 20);
            this.showingRecordCountStatusBarLabel.Text = "Showing:";
            // 
            // actualShownRecordCountLabel
            // 
            this.actualShownRecordCountLabel.Font = new System.Drawing.Font("Segoe UI", 9F, System.Drawing.FontStyle.Bold, System.Drawing.GraphicsUnit.Point);
            this.actualShownRecordCountLabel.Name = "actualShownRecordCountLabel";
            this.actualShownRecordCountLabel.Size = new System.Drawing.Size(18, 20);
            this.actualShownRecordCountLabel.Text = "0";
            // 
            // recordsTextLabel
            // 
            this.recordsTextLabel.Name = "recordsTextLabel";
            this.recordsTextLabel.Size = new System.Drawing.Size(55, 20);
            this.recordsTextLabel.Text = "Results";
            // 
            // springStatusBarLabel
            // 
            this.springStatusBarLabel.Name = "springStatusBarLabel";
<<<<<<< HEAD
            this.springStatusBarLabel.Size = new System.Drawing.Size(1590, 20);
=======
            this.springStatusBarLabel.Size = new System.Drawing.Size(692, 17);
>>>>>>> 2183157d
            this.springStatusBarLabel.Spring = true;
            // 
            // showingStatusBarLabel
            // 
            this.showingStatusBarLabel.Name = "showingStatusBarLabel";
            this.showingStatusBarLabel.Size = new System.Drawing.Size(62, 20);
            this.showingStatusBarLabel.Text = "Loaded:";
            // 
            // recordCountStatusBarLabel
            // 
            this.recordCountStatusBarLabel.Font = new System.Drawing.Font("Segoe UI", 9F, System.Drawing.FontStyle.Bold, System.Drawing.GraphicsUnit.Point);
            this.recordCountStatusBarLabel.Name = "recordCountStatusBarLabel";
            this.recordCountStatusBarLabel.Size = new System.Drawing.Size(18, 20);
            this.recordCountStatusBarLabel.Text = "0";
            // 
            // outOfStatusBarLabel
            // 
            this.outOfStatusBarLabel.Name = "outOfStatusBarLabel";
            this.outOfStatusBarLabel.Size = new System.Drawing.Size(54, 20);
            this.outOfStatusBarLabel.Text = "Out of:";
            // 
            // totalRowCountStatusBarLabel
            // 
            this.totalRowCountStatusBarLabel.Font = new System.Drawing.Font("Segoe UI", 9F, System.Drawing.FontStyle.Bold, System.Drawing.GraphicsUnit.Point);
            this.totalRowCountStatusBarLabel.Name = "totalRowCountStatusBarLabel";
            this.totalRowCountStatusBarLabel.Size = new System.Drawing.Size(18, 20);
            this.totalRowCountStatusBarLabel.Text = "0";
            // 
            // mainStatusStrip
            // 
            this.mainStatusStrip.ImageScalingSize = new System.Drawing.Size(20, 20);
            this.mainStatusStrip.Items.AddRange(new System.Windows.Forms.ToolStripItem[] {
            this.showingRecordCountStatusBarLabel,
            this.actualShownRecordCountLabel,
            this.recordsTextLabel,
            this.springStatusBarLabel,
            this.showingStatusBarLabel,
            this.recordCountStatusBarLabel,
            this.outOfStatusBarLabel,
            this.totalRowCountStatusBarLabel});
<<<<<<< HEAD
            this.mainStatusStrip.Location = new System.Drawing.Point(0, 892);
            this.mainStatusStrip.Name = "mainStatusStrip";
            this.mainStatusStrip.Padding = new System.Windows.Forms.Padding(3, 0, 37, 0);
            this.mainStatusStrip.Size = new System.Drawing.Size(1924, 26);
=======
            this.mainStatusStrip.Location = new System.Drawing.Point(0, 422);
            this.mainStatusStrip.Name = "mainStatusStrip";
            this.mainStatusStrip.Padding = new System.Windows.Forms.Padding(1, 0, 16, 0);
            this.mainStatusStrip.Size = new System.Drawing.Size(944, 22);
>>>>>>> 2183157d
            this.mainStatusStrip.TabIndex = 2;
            this.mainStatusStrip.Text = "statusStrip1";
            // 
            // exportFileDialog
            // 
            this.exportFileDialog.DefaultExt = "csv";
            this.exportFileDialog.Filter = "CSV files|*.csv";
            this.exportFileDialog.RestoreDirectory = true;
            this.exportFileDialog.Title = "Choose Save Location";
            // 
            // ExportFileBackgroundWorker
            // 
            this.ExportFileBackgroundWorker.WorkerSupportsCancellation = true;
            this.ExportFileBackgroundWorker.DoWork += new System.ComponentModel.DoWorkEventHandler(this.ExportFileBackgroundWorker_DoWork);
            this.ExportFileBackgroundWorker.RunWorkerCompleted += new System.ComponentModel.RunWorkerCompletedEventHandler(this.ExportFileBackgroundWorker_RunWorkerCompleted);
            // 
<<<<<<< HEAD
            // exportTimeWithCSVToolStripMenuItem
            // 
            this.exportTimeWithCSVToolStripMenuItem.Name = "exportTimeWithCSVToolStripMenuItem";
            this.exportTimeWithCSVToolStripMenuItem.Size = new System.Drawing.Size(234, 26);
            this.exportTimeWithCSVToolStripMenuItem.Text = "Export Time with CSV";
            this.exportTimeWithCSVToolStripMenuItem.Click += new System.EventHandler(this.exportTimeWithCSVToolStripMenuItem_Click);
            // 
            // MainForm
            // 
            this.AllowDrop = true;
            this.AutoScaleDimensions = new System.Drawing.SizeF(16F, 31F);
            this.AutoScaleMode = System.Windows.Forms.AutoScaleMode.Font;
            this.ClientSize = new System.Drawing.Size(1924, 918);
=======
            // MainForm
            // 
            this.AllowDrop = true;
            this.AutoScaleDimensions = new System.Drawing.SizeF(7F, 15F);
            this.AutoScaleMode = System.Windows.Forms.AutoScaleMode.Font;
            this.ClientSize = new System.Drawing.Size(944, 444);
>>>>>>> 2183157d
            this.Controls.Add(this.mainStatusStrip);
            this.Controls.Add(this.mainTableLayoutPanel);
            this.Controls.Add(this.mainMenuStrip);
            this.Icon = global::ParquetFileViewer.Properties.Resources.parquet_icon_32x32;
            this.MainMenuStrip = this.mainMenuStrip;
<<<<<<< HEAD
            this.Margin = new System.Windows.Forms.Padding(8, 7, 8, 7);
            this.MinimumSize = new System.Drawing.Size(1783, 770);
=======
            this.Margin = new System.Windows.Forms.Padding(4, 3, 4, 3);
            this.MinimumSize = new System.Drawing.Size(791, 398);
>>>>>>> 2183157d
            this.Name = "MainForm";
            this.Text = "New Parquet File";
            this.Load += new System.EventHandler(this.MainForm_Load);
            this.SizeChanged += new System.EventHandler(this.MainForm_SizeChanged);
            this.DragDrop += new System.Windows.Forms.DragEventHandler(this.MainForm_DragDrop);
            this.DragEnter += new System.Windows.Forms.DragEventHandler(this.MainForm_DragEnter);
            this.mainTableLayoutPanel.ResumeLayout(false);
            this.mainTableLayoutPanel.PerformLayout();
            ((System.ComponentModel.ISupportInitialize)(this.mainGridView)).EndInit();
            this.mainMenuStrip.ResumeLayout(false);
            this.mainMenuStrip.PerformLayout();
            this.mainStatusStrip.ResumeLayout(false);
            this.mainStatusStrip.PerformLayout();
            this.ResumeLayout(false);
            this.PerformLayout();

        }

        #endregion

        private System.Windows.Forms.TableLayoutPanel mainTableLayoutPanel;
        private System.Windows.Forms.OpenFileDialog openParquetFileDialog;
        private System.Windows.Forms.Label recordsToLabel;
        private ParquetFileViewer.Controls.DelayedOnChangedTextBox recordCountTextBox;
        private System.Windows.Forms.Label showRecordsFromLabel;
        private ParquetFileViewer.Controls.DelayedOnChangedTextBox offsetTextBox;
        private System.Windows.Forms.DataGridView mainGridView;
        private System.Windows.Forms.MenuStrip mainMenuStrip;
        private System.Windows.Forms.ToolStripMenuItem fileToolStripMenuItem;
        private System.Windows.Forms.ToolStripMenuItem newToolStripMenuItem;
        private System.Windows.Forms.ToolStripMenuItem openToolStripMenuItem;
        private System.Windows.Forms.ToolStripSeparator toolStripSeparator;
        private System.Windows.Forms.ToolStripMenuItem saveToolStripMenuItem;
        private System.Windows.Forms.ToolStripMenuItem saveAsToolStripMenuItem;
        private System.Windows.Forms.ToolStripSeparator toolStripSeparator1;
        private System.Windows.Forms.ToolStripMenuItem exitToolStripMenuItem;
        private System.Windows.Forms.ToolStripMenuItem editToolStripMenuItem;
        private System.Windows.Forms.ToolStripMenuItem changeFieldsMenuStripButton;
        private System.Windows.Forms.ToolStripMenuItem helpToolStripMenuItem;
        private System.Windows.Forms.ToolStripMenuItem aboutToolStripMenuItem;
        private System.Windows.Forms.ToolStripMenuItem cSVToolStripMenuItem;
        private ParquetFileViewer.Controls.DelayedOnChangedTextBox searchFilterTextBox;
        private System.ComponentModel.BackgroundWorker FileSchemaBackgroundWorker;
        private System.ComponentModel.BackgroundWorker ReadDataBackgroundWorker;
        private System.Windows.Forms.Button runQueryButton;
        private System.Windows.Forms.Button clearFilterButton;
        private System.Windows.Forms.ToolStripStatusLabel showingRecordCountStatusBarLabel;
        private System.Windows.Forms.ToolStripStatusLabel actualShownRecordCountLabel;
        private System.Windows.Forms.ToolStripStatusLabel recordsTextLabel;
        private System.Windows.Forms.ToolStripStatusLabel springStatusBarLabel;
        private System.Windows.Forms.ToolStripStatusLabel showingStatusBarLabel;
        private System.Windows.Forms.ToolStripStatusLabel recordCountStatusBarLabel;
        private System.Windows.Forms.ToolStripStatusLabel outOfStatusBarLabel;
        private System.Windows.Forms.ToolStripStatusLabel totalRowCountStatusBarLabel;
        private System.Windows.Forms.StatusStrip mainStatusStrip;
        private System.Windows.Forms.LinkLabel searchFilterLabel;
        private System.Windows.Forms.SaveFileDialog exportFileDialog;
        private System.ComponentModel.BackgroundWorker ExportFileBackgroundWorker;
        private System.Windows.Forms.ToolStripMenuItem userGuideToolStripMenuItem;
        private System.Windows.Forms.ToolStripMenuItem changeDateFormatToolStripMenuItem;
        private System.Windows.Forms.ToolStripMenuItem defaultToolStripMenuItem;
        private System.Windows.Forms.ToolStripMenuItem iSO8601ToolStripMenuItem;
        private System.Windows.Forms.ToolStripMenuItem parquetEngineToolStripMenuItem;
        private System.Windows.Forms.ToolStripMenuItem defaultParquetEngineToolStripMenuItem;
        private System.Windows.Forms.ToolStripMenuItem multithreadedParquetEngineToolStripMenuItem;
        private System.Windows.Forms.ToolStripMenuItem toolsToolStripMenuItem;
        private System.Windows.Forms.ToolStripMenuItem getSQLCreateTableScriptToolStripMenuItem;
        private System.Windows.Forms.ToolStripMenuItem metadataViewerToolStripMenuItem;
        private System.Windows.Forms.ToolStripMenuItem columnSizingToolStripMenuItem;
        private System.Windows.Forms.ToolStripMenuItem defaultToolStripMenuItem1;
        private System.Windows.Forms.ToolStripMenuItem columnHeadersToolStripMenuItem;
        private System.Windows.Forms.ToolStripMenuItem columnHeadersContentToolStripMenuItem;
        private System.Windows.Forms.ToolStripMenuItem excelToolStripMenuItem;
        private System.Windows.Forms.ToolStripMenuItem exportTimeWithCSVToolStripMenuItem;
    }
}

<|MERGE_RESOLUTION|>--- conflicted
+++ resolved
@@ -1,843 +1,696 @@
-﻿
-namespace ParquetFileViewer
-{
-    partial class MainForm
-    {
-        /// <summary>
-        /// Required designer variable.
-        /// </summary>
-        private System.ComponentModel.IContainer components = null;
-
-        /// <summary>
-        /// Clean up any resources being used.
-        /// </summary>
-        /// <param name="disposing">true if managed resources should be disposed; otherwise, false.</param>
-        protected override void Dispose(bool disposing)
-        {
-            if (disposing && (components != null))
-            {
-                components.Dispose();
-            }
-            base.Dispose(disposing);
-        }
-
-        #region Windows Form Designer generated code
-
-        /// <summary>
-        /// Required method for Designer support - do not modify
-        /// the contents of this method with the code editor.
-        /// </summary>
-        private void InitializeComponent()
-        {
-            System.ComponentModel.ComponentResourceManager resources = new System.ComponentModel.ComponentResourceManager(typeof(MainForm));
-            this.mainTableLayoutPanel = new System.Windows.Forms.TableLayoutPanel();
-            this.recordsToLabel = new System.Windows.Forms.Label();
-            this.recordCountTextBox = new ParquetFileViewer.Controls.DelayedOnChangedTextBox();
-            this.showRecordsFromLabel = new System.Windows.Forms.Label();
-            this.offsetTextBox = new ParquetFileViewer.Controls.DelayedOnChangedTextBox();
-            this.runQueryButton = new System.Windows.Forms.Button();
-            this.searchFilterLabel = new System.Windows.Forms.LinkLabel();
-            this.searchFilterTextBox = new ParquetFileViewer.Controls.DelayedOnChangedTextBox();
-            this.clearFilterButton = new System.Windows.Forms.Button();
-            this.mainGridView = new System.Windows.Forms.DataGridView();
-            this.openParquetFileDialog = new System.Windows.Forms.OpenFileDialog();
-            this.mainMenuStrip = new System.Windows.Forms.MenuStrip();
-            this.fileToolStripMenuItem = new System.Windows.Forms.ToolStripMenuItem();
-            this.newToolStripMenuItem = new System.Windows.Forms.ToolStripMenuItem();
-            this.openToolStripMenuItem = new System.Windows.Forms.ToolStripMenuItem();
-            this.toolStripSeparator = new System.Windows.Forms.ToolStripSeparator();
-            this.saveToolStripMenuItem = new System.Windows.Forms.ToolStripMenuItem();
-            this.saveAsToolStripMenuItem = new System.Windows.Forms.ToolStripMenuItem();
-            this.cSVToolStripMenuItem = new System.Windows.Forms.ToolStripMenuItem();
-            this.excelToolStripMenuItem = new System.Windows.Forms.ToolStripMenuItem();
-            this.toolStripSeparator1 = new System.Windows.Forms.ToolStripSeparator();
-            this.exitToolStripMenuItem = new System.Windows.Forms.ToolStripMenuItem();
-            this.editToolStripMenuItem = new System.Windows.Forms.ToolStripMenuItem();
-            this.changeFieldsMenuStripButton = new System.Windows.Forms.ToolStripMenuItem();
-            this.changeDateFormatToolStripMenuItem = new System.Windows.Forms.ToolStripMenuItem();
-            this.defaultToolStripMenuItem = new System.Windows.Forms.ToolStripMenuItem();
-            this.iSO8601ToolStripMenuItem = new System.Windows.Forms.ToolStripMenuItem();
-            this.columnSizingToolStripMenuItem = new System.Windows.Forms.ToolStripMenuItem();
-            this.defaultToolStripMenuItem1 = new System.Windows.Forms.ToolStripMenuItem();
-            this.columnHeadersToolStripMenuItem = new System.Windows.Forms.ToolStripMenuItem();
-            this.columnHeadersContentToolStripMenuItem = new System.Windows.Forms.ToolStripMenuItem();
-            this.parquetEngineToolStripMenuItem = new System.Windows.Forms.ToolStripMenuItem();
-            this.defaultParquetEngineToolStripMenuItem = new System.Windows.Forms.ToolStripMenuItem();
-            this.multithreadedParquetEngineToolStripMenuItem = new System.Windows.Forms.ToolStripMenuItem();
-            this.toolsToolStripMenuItem = new System.Windows.Forms.ToolStripMenuItem();
-            this.getSQLCreateTableScriptToolStripMenuItem = new System.Windows.Forms.ToolStripMenuItem();
-            this.metadataViewerToolStripMenuItem = new System.Windows.Forms.ToolStripMenuItem();
-            this.helpToolStripMenuItem = new System.Windows.Forms.ToolStripMenuItem();
-            this.userGuideToolStripMenuItem = new System.Windows.Forms.ToolStripMenuItem();
-            this.aboutToolStripMenuItem = new System.Windows.Forms.ToolStripMenuItem();
-            this.FileSchemaBackgroundWorker = new System.ComponentModel.BackgroundWorker();
-            this.ReadDataBackgroundWorker = new System.ComponentModel.BackgroundWorker();
-            this.showingRecordCountStatusBarLabel = new System.Windows.Forms.ToolStripStatusLabel();
-            this.actualShownRecordCountLabel = new System.Windows.Forms.ToolStripStatusLabel();
-            this.recordsTextLabel = new System.Windows.Forms.ToolStripStatusLabel();
-            this.springStatusBarLabel = new System.Windows.Forms.ToolStripStatusLabel();
-            this.showingStatusBarLabel = new System.Windows.Forms.ToolStripStatusLabel();
-            this.recordCountStatusBarLabel = new System.Windows.Forms.ToolStripStatusLabel();
-            this.outOfStatusBarLabel = new System.Windows.Forms.ToolStripStatusLabel();
-            this.totalRowCountStatusBarLabel = new System.Windows.Forms.ToolStripStatusLabel();
-            this.mainStatusStrip = new System.Windows.Forms.StatusStrip();
-            this.exportFileDialog = new System.Windows.Forms.SaveFileDialog();
-            this.ExportFileBackgroundWorker = new System.ComponentModel.BackgroundWorker();
-<<<<<<< HEAD
-            this.exportTimeWithCSVToolStripMenuItem = new System.Windows.Forms.ToolStripMenuItem();
-=======
->>>>>>> 2183157d
-            this.mainTableLayoutPanel.SuspendLayout();
-            ((System.ComponentModel.ISupportInitialize)(this.mainGridView)).BeginInit();
-            this.mainMenuStrip.SuspendLayout();
-            this.mainStatusStrip.SuspendLayout();
-            this.SuspendLayout();
-            // 
-            // mainTableLayoutPanel
-            // 
-            this.mainTableLayoutPanel.ColumnCount = 10;
-<<<<<<< HEAD
-            this.mainTableLayoutPanel.ColumnStyles.Add(new System.Windows.Forms.ColumnStyle(System.Windows.Forms.SizeType.Absolute, 139F));
-            this.mainTableLayoutPanel.ColumnStyles.Add(new System.Windows.Forms.ColumnStyle(System.Windows.Forms.SizeType.Absolute, 80F));
-            this.mainTableLayoutPanel.ColumnStyles.Add(new System.Windows.Forms.ColumnStyle(System.Windows.Forms.SizeType.Absolute, 213F));
-            this.mainTableLayoutPanel.ColumnStyles.Add(new System.Windows.Forms.ColumnStyle(System.Windows.Forms.SizeType.Percent, 100F));
-            this.mainTableLayoutPanel.ColumnStyles.Add(new System.Windows.Forms.ColumnStyle(System.Windows.Forms.SizeType.Absolute, 267F));
-            this.mainTableLayoutPanel.ColumnStyles.Add(new System.Windows.Forms.ColumnStyle(System.Windows.Forms.SizeType.Absolute, 213F));
-            this.mainTableLayoutPanel.ColumnStyles.Add(new System.Windows.Forms.ColumnStyle(System.Windows.Forms.SizeType.Absolute, 133F));
-            this.mainTableLayoutPanel.ColumnStyles.Add(new System.Windows.Forms.ColumnStyle(System.Windows.Forms.SizeType.Absolute, 160F));
-            this.mainTableLayoutPanel.ColumnStyles.Add(new System.Windows.Forms.ColumnStyle(System.Windows.Forms.SizeType.Absolute, 133F));
-            this.mainTableLayoutPanel.ColumnStyles.Add(new System.Windows.Forms.ColumnStyle(System.Windows.Forms.SizeType.Absolute, 160F));
-=======
-            this.mainTableLayoutPanel.ColumnStyles.Add(new System.Windows.Forms.ColumnStyle(System.Windows.Forms.SizeType.Absolute, 61F));
-            this.mainTableLayoutPanel.ColumnStyles.Add(new System.Windows.Forms.ColumnStyle(System.Windows.Forms.SizeType.Absolute, 35F));
-            this.mainTableLayoutPanel.ColumnStyles.Add(new System.Windows.Forms.ColumnStyle(System.Windows.Forms.SizeType.Absolute, 93F));
-            this.mainTableLayoutPanel.ColumnStyles.Add(new System.Windows.Forms.ColumnStyle(System.Windows.Forms.SizeType.Percent, 100F));
-            this.mainTableLayoutPanel.ColumnStyles.Add(new System.Windows.Forms.ColumnStyle(System.Windows.Forms.SizeType.Absolute, 117F));
-            this.mainTableLayoutPanel.ColumnStyles.Add(new System.Windows.Forms.ColumnStyle(System.Windows.Forms.SizeType.Absolute, 93F));
-            this.mainTableLayoutPanel.ColumnStyles.Add(new System.Windows.Forms.ColumnStyle(System.Windows.Forms.SizeType.Absolute, 58F));
-            this.mainTableLayoutPanel.ColumnStyles.Add(new System.Windows.Forms.ColumnStyle(System.Windows.Forms.SizeType.Absolute, 70F));
-            this.mainTableLayoutPanel.ColumnStyles.Add(new System.Windows.Forms.ColumnStyle(System.Windows.Forms.SizeType.Absolute, 58F));
-            this.mainTableLayoutPanel.ColumnStyles.Add(new System.Windows.Forms.ColumnStyle(System.Windows.Forms.SizeType.Absolute, 70F));
->>>>>>> 2183157d
-            this.mainTableLayoutPanel.Controls.Add(this.recordsToLabel, 8, 0);
-            this.mainTableLayoutPanel.Controls.Add(this.recordCountTextBox, 9, 0);
-            this.mainTableLayoutPanel.Controls.Add(this.showRecordsFromLabel, 6, 0);
-            this.mainTableLayoutPanel.Controls.Add(this.offsetTextBox, 7, 0);
-            this.mainTableLayoutPanel.Controls.Add(this.runQueryButton, 4, 0);
-            this.mainTableLayoutPanel.Controls.Add(this.searchFilterLabel, 0, 0);
-            this.mainTableLayoutPanel.Controls.Add(this.searchFilterTextBox, 2, 0);
-            this.mainTableLayoutPanel.Controls.Add(this.clearFilterButton, 5, 0);
-            this.mainTableLayoutPanel.Controls.Add(this.mainGridView, 0, 1);
-            this.mainTableLayoutPanel.Dock = System.Windows.Forms.DockStyle.Fill;
-<<<<<<< HEAD
-            this.mainTableLayoutPanel.Location = new System.Drawing.Point(0, 34);
-            this.mainTableLayoutPanel.Margin = new System.Windows.Forms.Padding(8, 7, 8, 7);
-            this.mainTableLayoutPanel.Name = "mainTableLayoutPanel";
-            this.mainTableLayoutPanel.RowCount = 4;
-            this.mainTableLayoutPanel.RowStyles.Add(new System.Windows.Forms.RowStyle(System.Windows.Forms.SizeType.Absolute, 72F));
-            this.mainTableLayoutPanel.RowStyles.Add(new System.Windows.Forms.RowStyle(System.Windows.Forms.SizeType.Absolute, 72F));
-            this.mainTableLayoutPanel.RowStyles.Add(new System.Windows.Forms.RowStyle(System.Windows.Forms.SizeType.Percent, 100F));
-            this.mainTableLayoutPanel.RowStyles.Add(new System.Windows.Forms.RowStyle(System.Windows.Forms.SizeType.Absolute, 48F));
-            this.mainTableLayoutPanel.Size = new System.Drawing.Size(1924, 884);
-=======
-            this.mainTableLayoutPanel.Location = new System.Drawing.Point(0, 24);
-            this.mainTableLayoutPanel.Margin = new System.Windows.Forms.Padding(4, 3, 4, 3);
-            this.mainTableLayoutPanel.Name = "mainTableLayoutPanel";
-            this.mainTableLayoutPanel.RowCount = 4;
-            this.mainTableLayoutPanel.RowStyles.Add(new System.Windows.Forms.RowStyle(System.Windows.Forms.SizeType.Absolute, 35F));
-            this.mainTableLayoutPanel.RowStyles.Add(new System.Windows.Forms.RowStyle(System.Windows.Forms.SizeType.Absolute, 35F));
-            this.mainTableLayoutPanel.RowStyles.Add(new System.Windows.Forms.RowStyle(System.Windows.Forms.SizeType.Percent, 100F));
-            this.mainTableLayoutPanel.RowStyles.Add(new System.Windows.Forms.RowStyle(System.Windows.Forms.SizeType.Absolute, 23F));
-            this.mainTableLayoutPanel.Size = new System.Drawing.Size(944, 420);
->>>>>>> 2183157d
-            this.mainTableLayoutPanel.TabIndex = 0;
-            // 
-            // recordsToLabel
-            // 
-            this.recordsToLabel.Anchor = System.Windows.Forms.AnchorStyles.Right;
-<<<<<<< HEAD
-            this.recordsToLabel.AutoSize = true;
-            this.recordsToLabel.Location = new System.Drawing.Point(1651, 4);
-            this.recordsToLabel.Margin = new System.Windows.Forms.Padding(8, 0, 8, 0);
-            this.recordsToLabel.Name = "recordsToLabel";
-            this.recordsToLabel.Size = new System.Drawing.Size(105, 64);
-=======
-            this.recordsToLabel.Location = new System.Drawing.Point(820, 0);
-            this.recordsToLabel.Margin = new System.Windows.Forms.Padding(4, 0, 4, 0);
-            this.recordsToLabel.Name = "recordsToLabel";
-            this.recordsToLabel.Size = new System.Drawing.Size(50, 35);
->>>>>>> 2183157d
-            this.recordsToLabel.TabIndex = 3;
-            this.recordsToLabel.Text = "Record Count:";
-            this.recordsToLabel.TextAlign = System.Drawing.ContentAlignment.MiddleRight;
-            // 
-            // recordCountTextBox
-            // 
-            this.recordCountTextBox.Anchor = ((System.Windows.Forms.AnchorStyles)((System.Windows.Forms.AnchorStyles.Left | System.Windows.Forms.AnchorStyles.Right)));
-            this.recordCountTextBox.DelayedTextChangedTimeout = 1000;
-<<<<<<< HEAD
-            this.recordCountTextBox.Location = new System.Drawing.Point(1772, 17);
-            this.recordCountTextBox.Margin = new System.Windows.Forms.Padding(8, 7, 8, 7);
-            this.recordCountTextBox.Name = "recordCountTextBox";
-            this.recordCountTextBox.Size = new System.Drawing.Size(144, 38);
-=======
-            this.recordCountTextBox.Location = new System.Drawing.Point(878, 6);
-            this.recordCountTextBox.Margin = new System.Windows.Forms.Padding(4, 3, 4, 3);
-            this.recordCountTextBox.Name = "recordCountTextBox";
-            this.recordCountTextBox.Size = new System.Drawing.Size(62, 23);
->>>>>>> 2183157d
-            this.recordCountTextBox.TabIndex = 5;
-            this.recordCountTextBox.TextAlign = System.Windows.Forms.HorizontalAlignment.Right;
-            this.recordCountTextBox.DelayedTextChanged += new System.EventHandler(this.recordsToTextBox_TextChanged);
-            this.recordCountTextBox.KeyPress += new System.Windows.Forms.KeyPressEventHandler(this.recordsToTextBox_KeyPress);
-            // 
-            // showRecordsFromLabel
-            // 
-            this.showRecordsFromLabel.Anchor = System.Windows.Forms.AnchorStyles.Right;
-<<<<<<< HEAD
-            this.showRecordsFromLabel.AutoSize = true;
-            this.showRecordsFromLabel.Location = new System.Drawing.Point(1358, 4);
-            this.showRecordsFromLabel.Margin = new System.Windows.Forms.Padding(8, 0, 8, 0);
-            this.showRecordsFromLabel.Name = "showRecordsFromLabel";
-            this.showRecordsFromLabel.Size = new System.Drawing.Size(105, 64);
-=======
-            this.showRecordsFromLabel.Location = new System.Drawing.Point(692, 0);
-            this.showRecordsFromLabel.Margin = new System.Windows.Forms.Padding(4, 0, 4, 0);
-            this.showRecordsFromLabel.Name = "showRecordsFromLabel";
-            this.showRecordsFromLabel.Size = new System.Drawing.Size(50, 35);
->>>>>>> 2183157d
-            this.showRecordsFromLabel.TabIndex = 1;
-            this.showRecordsFromLabel.Text = "Record Offset:";
-            this.showRecordsFromLabel.TextAlign = System.Drawing.ContentAlignment.MiddleRight;
-            // 
-            // offsetTextBox
-            // 
-            this.offsetTextBox.Anchor = ((System.Windows.Forms.AnchorStyles)((System.Windows.Forms.AnchorStyles.Left | System.Windows.Forms.AnchorStyles.Right)));
-            this.offsetTextBox.DelayedTextChangedTimeout = 1000;
-<<<<<<< HEAD
-            this.offsetTextBox.Location = new System.Drawing.Point(1479, 17);
-            this.offsetTextBox.Margin = new System.Windows.Forms.Padding(8, 7, 8, 7);
-            this.offsetTextBox.Name = "offsetTextBox";
-            this.offsetTextBox.Size = new System.Drawing.Size(144, 38);
-=======
-            this.offsetTextBox.Location = new System.Drawing.Point(750, 6);
-            this.offsetTextBox.Margin = new System.Windows.Forms.Padding(4, 3, 4, 3);
-            this.offsetTextBox.Name = "offsetTextBox";
-            this.offsetTextBox.Size = new System.Drawing.Size(62, 23);
->>>>>>> 2183157d
-            this.offsetTextBox.TabIndex = 4;
-            this.offsetTextBox.TextAlign = System.Windows.Forms.HorizontalAlignment.Right;
-            this.offsetTextBox.DelayedTextChanged += new System.EventHandler(this.offsetTextBox_TextChanged);
-            this.offsetTextBox.KeyPress += new System.Windows.Forms.KeyPressEventHandler(this.offsetTextBox_KeyPress);
-            // 
-            // runQueryButton
-            // 
-            this.runQueryButton.Anchor = ((System.Windows.Forms.AnchorStyles)((((System.Windows.Forms.AnchorStyles.Top | System.Windows.Forms.AnchorStyles.Bottom) 
-            | System.Windows.Forms.AnchorStyles.Left) 
-            | System.Windows.Forms.AnchorStyles.Right)));
-            this.runQueryButton.FlatStyle = System.Windows.Forms.FlatStyle.Popup;
-            this.runQueryButton.Font = new System.Drawing.Font("Microsoft Sans Serif", 9.75F, System.Drawing.FontStyle.Bold, System.Drawing.GraphicsUnit.Point);
-            this.runQueryButton.ForeColor = System.Drawing.Color.DarkRed;
-            this.runQueryButton.Image = global::ParquetFileViewer.Properties.Resources.exclamation_icon;
-            this.runQueryButton.ImageAlign = System.Drawing.ContentAlignment.MiddleRight;
-<<<<<<< HEAD
-            this.runQueryButton.Location = new System.Drawing.Point(866, 7);
-            this.runQueryButton.Margin = new System.Windows.Forms.Padding(8, 7, 8, 7);
-            this.runQueryButton.Name = "runQueryButton";
-            this.runQueryButton.Size = new System.Drawing.Size(251, 58);
-=======
-            this.runQueryButton.Location = new System.Drawing.Point(482, 3);
-            this.runQueryButton.Margin = new System.Windows.Forms.Padding(4, 3, 4, 3);
-            this.runQueryButton.Name = "runQueryButton";
-            this.runQueryButton.Size = new System.Drawing.Size(109, 29);
->>>>>>> 2183157d
-            this.runQueryButton.TabIndex = 2;
-            this.runQueryButton.Text = "&Execute";
-            this.runQueryButton.TextImageRelation = System.Windows.Forms.TextImageRelation.ImageBeforeText;
-            this.runQueryButton.UseVisualStyleBackColor = true;
-            this.runQueryButton.Click += new System.EventHandler(this.runQueryButton_Click);
-            // 
-            // searchFilterLabel
-            // 
-            this.searchFilterLabel.Anchor = ((System.Windows.Forms.AnchorStyles)((System.Windows.Forms.AnchorStyles.Left | System.Windows.Forms.AnchorStyles.Right)));
-            this.searchFilterLabel.AutoSize = true;
-            this.mainTableLayoutPanel.SetColumnSpan(this.searchFilterLabel, 2);
-            this.searchFilterLabel.Font = new System.Drawing.Font("Microsoft Sans Serif", 8.25F, ((System.Drawing.FontStyle)((System.Drawing.FontStyle.Bold | System.Drawing.FontStyle.Underline))), System.Drawing.GraphicsUnit.Point);
-            this.searchFilterLabel.LinkColor = System.Drawing.Color.Navy;
-<<<<<<< HEAD
-            this.searchFilterLabel.Location = new System.Drawing.Point(8, 27);
-            this.searchFilterLabel.Margin = new System.Windows.Forms.Padding(8, 0, 8, 0);
-            this.searchFilterLabel.Name = "searchFilterLabel";
-            this.searchFilterLabel.Size = new System.Drawing.Size(203, 17);
-=======
-            this.searchFilterLabel.Location = new System.Drawing.Point(4, 11);
-            this.searchFilterLabel.Margin = new System.Windows.Forms.Padding(4, 0, 4, 0);
-            this.searchFilterLabel.Name = "searchFilterLabel";
-            this.searchFilterLabel.Size = new System.Drawing.Size(88, 13);
->>>>>>> 2183157d
-            this.searchFilterLabel.TabIndex = 7;
-            this.searchFilterLabel.TabStop = true;
-            this.searchFilterLabel.Text = "Filter Query:";
-            this.searchFilterLabel.TextAlign = System.Drawing.ContentAlignment.MiddleRight;
-            this.searchFilterLabel.LinkClicked += new System.Windows.Forms.LinkLabelLinkClickedEventHandler(this.searchFilterLabel_Click);
-            // 
-            // searchFilterTextBox
-            // 
-            this.searchFilterTextBox.Anchor = ((System.Windows.Forms.AnchorStyles)((System.Windows.Forms.AnchorStyles.Left | System.Windows.Forms.AnchorStyles.Right)));
-            this.mainTableLayoutPanel.SetColumnSpan(this.searchFilterTextBox, 2);
-            this.searchFilterTextBox.DelayedTextChangedTimeout = 1000;
-<<<<<<< HEAD
-            this.searchFilterTextBox.Location = new System.Drawing.Point(227, 17);
-            this.searchFilterTextBox.Margin = new System.Windows.Forms.Padding(8, 7, 8, 7);
-            this.searchFilterTextBox.Name = "searchFilterTextBox";
-            this.searchFilterTextBox.Size = new System.Drawing.Size(623, 38);
-=======
-            this.searchFilterTextBox.Location = new System.Drawing.Point(100, 6);
-            this.searchFilterTextBox.Margin = new System.Windows.Forms.Padding(4, 3, 4, 3);
-            this.searchFilterTextBox.Name = "searchFilterTextBox";
-            this.searchFilterTextBox.Size = new System.Drawing.Size(374, 23);
->>>>>>> 2183157d
-            this.searchFilterTextBox.TabIndex = 1;
-            this.searchFilterTextBox.Text = "WHERE ";
-            this.searchFilterTextBox.KeyPress += new System.Windows.Forms.KeyPressEventHandler(this.searchFilterTextBox_KeyPress);
-            // 
-            // clearFilterButton
-            // 
-            this.clearFilterButton.Anchor = ((System.Windows.Forms.AnchorStyles)((((System.Windows.Forms.AnchorStyles.Top | System.Windows.Forms.AnchorStyles.Bottom) 
-            | System.Windows.Forms.AnchorStyles.Left) 
-            | System.Windows.Forms.AnchorStyles.Right)));
-            this.clearFilterButton.FlatStyle = System.Windows.Forms.FlatStyle.Popup;
-            this.clearFilterButton.Font = new System.Drawing.Font("Microsoft Sans Serif", 9.75F, System.Drawing.FontStyle.Regular, System.Drawing.GraphicsUnit.Point);
-            this.clearFilterButton.ForeColor = System.Drawing.Color.Black;
-<<<<<<< HEAD
-            this.clearFilterButton.Location = new System.Drawing.Point(1133, 7);
-            this.clearFilterButton.Margin = new System.Windows.Forms.Padding(8, 7, 8, 7);
-            this.clearFilterButton.Name = "clearFilterButton";
-            this.clearFilterButton.Size = new System.Drawing.Size(197, 58);
-=======
-            this.clearFilterButton.Location = new System.Drawing.Point(599, 3);
-            this.clearFilterButton.Margin = new System.Windows.Forms.Padding(4, 3, 4, 3);
-            this.clearFilterButton.Name = "clearFilterButton";
-            this.clearFilterButton.Size = new System.Drawing.Size(85, 29);
->>>>>>> 2183157d
-            this.clearFilterButton.TabIndex = 3;
-            this.clearFilterButton.Text = "Clear";
-            this.clearFilterButton.UseVisualStyleBackColor = true;
-            this.clearFilterButton.Click += new System.EventHandler(this.clearFilterButton_Click);
-            // 
-            // mainGridView
-            // 
-            this.mainGridView.AllowUserToAddRows = false;
-            this.mainGridView.AllowUserToDeleteRows = false;
-            this.mainGridView.AllowUserToOrderColumns = true;
-            this.mainGridView.Anchor = ((System.Windows.Forms.AnchorStyles)((((System.Windows.Forms.AnchorStyles.Top | System.Windows.Forms.AnchorStyles.Bottom) 
-            | System.Windows.Forms.AnchorStyles.Left) 
-            | System.Windows.Forms.AnchorStyles.Right)));
-            this.mainGridView.ColumnHeadersHeight = 29;
-            this.mainGridView.ColumnHeadersHeightSizeMode = System.Windows.Forms.DataGridViewColumnHeadersHeightSizeMode.DisableResizing;
-            this.mainTableLayoutPanel.SetColumnSpan(this.mainGridView, 10);
-<<<<<<< HEAD
-            this.mainGridView.Location = new System.Drawing.Point(8, 79);
-            this.mainGridView.Margin = new System.Windows.Forms.Padding(8, 7, 8, 7);
-=======
-            this.mainGridView.Location = new System.Drawing.Point(4, 38);
-            this.mainGridView.Margin = new System.Windows.Forms.Padding(4, 3, 4, 3);
->>>>>>> 2183157d
-            this.mainGridView.Name = "mainGridView";
-            this.mainGridView.ReadOnly = true;
-            this.mainGridView.RowHeadersWidth = 51;
-            this.mainTableLayoutPanel.SetRowSpan(this.mainGridView, 2);
-            this.mainGridView.SelectionMode = System.Windows.Forms.DataGridViewSelectionMode.CellSelect;
-<<<<<<< HEAD
-            this.mainGridView.Size = new System.Drawing.Size(1908, 750);
-=======
-            this.mainGridView.Size = new System.Drawing.Size(936, 356);
->>>>>>> 2183157d
-            this.mainGridView.TabIndex = 6;
-            this.mainGridView.CellPainting += new System.Windows.Forms.DataGridViewCellPaintingEventHandler(this.MainGridView_CellPainting);
-            this.mainGridView.ColumnAdded += new System.Windows.Forms.DataGridViewColumnEventHandler(this.MainGridView_ColumnAdded);
-            this.mainGridView.DataBindingComplete += new System.Windows.Forms.DataGridViewBindingCompleteEventHandler(this.mainGridView_DataBindingComplete);
-            this.mainGridView.MouseClick += new System.Windows.Forms.MouseEventHandler(this.mainGridView_MouseClick);
-            // 
-            // openParquetFileDialog
-            // 
-            this.openParquetFileDialog.Filter = "Parquet Files|*.parquet;*.snappy;*.gz";
-            // 
-            // mainMenuStrip
-            // 
-            this.mainMenuStrip.ImageScalingSize = new System.Drawing.Size(20, 20);
-            this.mainMenuStrip.Items.AddRange(new System.Windows.Forms.ToolStripItem[] {
-            this.fileToolStripMenuItem,
-            this.editToolStripMenuItem,
-            this.toolsToolStripMenuItem,
-            this.helpToolStripMenuItem});
-            this.mainMenuStrip.Location = new System.Drawing.Point(0, 0);
-            this.mainMenuStrip.Name = "mainMenuStrip";
-<<<<<<< HEAD
-            this.mainMenuStrip.Padding = new System.Windows.Forms.Padding(16, 5, 0, 5);
-            this.mainMenuStrip.Size = new System.Drawing.Size(1924, 34);
-=======
-            this.mainMenuStrip.Padding = new System.Windows.Forms.Padding(7, 2, 0, 2);
-            this.mainMenuStrip.Size = new System.Drawing.Size(944, 24);
->>>>>>> 2183157d
-            this.mainMenuStrip.TabIndex = 1;
-            this.mainMenuStrip.Text = "menuStrip1";
-            // 
-            // fileToolStripMenuItem
-            // 
-            this.fileToolStripMenuItem.DropDownItems.AddRange(new System.Windows.Forms.ToolStripItem[] {
-            this.newToolStripMenuItem,
-            this.openToolStripMenuItem,
-            this.toolStripSeparator,
-            this.saveToolStripMenuItem,
-            this.saveAsToolStripMenuItem,
-            this.toolStripSeparator1,
-            this.exitToolStripMenuItem});
-            this.fileToolStripMenuItem.Name = "fileToolStripMenuItem";
-            this.fileToolStripMenuItem.Size = new System.Drawing.Size(46, 24);
-            this.fileToolStripMenuItem.Text = "&File";
-            // 
-            // newToolStripMenuItem
-            // 
-            this.newToolStripMenuItem.Image = ((System.Drawing.Image)(resources.GetObject("newToolStripMenuItem.Image")));
-            this.newToolStripMenuItem.ImageTransparentColor = System.Drawing.Color.Magenta;
-            this.newToolStripMenuItem.Name = "newToolStripMenuItem";
-            this.newToolStripMenuItem.ShortcutKeys = ((System.Windows.Forms.Keys)((System.Windows.Forms.Keys.Control | System.Windows.Forms.Keys.N)));
-            this.newToolStripMenuItem.Size = new System.Drawing.Size(224, 26);
-            this.newToolStripMenuItem.Text = "&New";
-            this.newToolStripMenuItem.Click += new System.EventHandler(this.newToolStripMenuItem_Click);
-            // 
-            // openToolStripMenuItem
-            // 
-            this.openToolStripMenuItem.Image = ((System.Drawing.Image)(resources.GetObject("openToolStripMenuItem.Image")));
-            this.openToolStripMenuItem.ImageTransparentColor = System.Drawing.Color.Magenta;
-            this.openToolStripMenuItem.Name = "openToolStripMenuItem";
-            this.openToolStripMenuItem.ShortcutKeys = ((System.Windows.Forms.Keys)((System.Windows.Forms.Keys.Control | System.Windows.Forms.Keys.O)));
-            this.openToolStripMenuItem.Size = new System.Drawing.Size(224, 26);
-            this.openToolStripMenuItem.Text = "&Open";
-            this.openToolStripMenuItem.Click += new System.EventHandler(this.openToolStripMenuItem_Click);
-            // 
-            // toolStripSeparator
-            // 
-            this.toolStripSeparator.Name = "toolStripSeparator";
-            this.toolStripSeparator.Size = new System.Drawing.Size(221, 6);
-            // 
-            // saveToolStripMenuItem
-            // 
-            this.saveToolStripMenuItem.Enabled = false;
-            this.saveToolStripMenuItem.Image = ((System.Drawing.Image)(resources.GetObject("saveToolStripMenuItem.Image")));
-            this.saveToolStripMenuItem.ImageTransparentColor = System.Drawing.Color.Magenta;
-            this.saveToolStripMenuItem.Name = "saveToolStripMenuItem";
-            this.saveToolStripMenuItem.ShortcutKeys = ((System.Windows.Forms.Keys)((System.Windows.Forms.Keys.Control | System.Windows.Forms.Keys.S)));
-            this.saveToolStripMenuItem.Size = new System.Drawing.Size(224, 26);
-            this.saveToolStripMenuItem.Text = "&Save";
-            this.saveToolStripMenuItem.Visible = false;
-            // 
-            // saveAsToolStripMenuItem
-            // 
-            this.saveAsToolStripMenuItem.DropDownItems.AddRange(new System.Windows.Forms.ToolStripItem[] {
-            this.cSVToolStripMenuItem,
-            this.excelToolStripMenuItem});
-            this.saveAsToolStripMenuItem.Enabled = false;
-            this.saveAsToolStripMenuItem.Image = ((System.Drawing.Image)(resources.GetObject("saveAsToolStripMenuItem.Image")));
-            this.saveAsToolStripMenuItem.Name = "saveAsToolStripMenuItem";
-            this.saveAsToolStripMenuItem.Size = new System.Drawing.Size(224, 26);
-            this.saveAsToolStripMenuItem.Text = "Save Results As";
-            // 
-            // cSVToolStripMenuItem
-            // 
-            this.cSVToolStripMenuItem.BackColor = System.Drawing.SystemColors.Control;
-            this.cSVToolStripMenuItem.Name = "cSVToolStripMenuItem";
-            this.cSVToolStripMenuItem.ShortcutKeys = ((System.Windows.Forms.Keys)(((System.Windows.Forms.Keys.Control | System.Windows.Forms.Keys.Shift) 
-            | System.Windows.Forms.Keys.S)));
-            this.cSVToolStripMenuItem.Size = new System.Drawing.Size(224, 26);
-            this.cSVToolStripMenuItem.Text = "CSV";
-            this.cSVToolStripMenuItem.Click += new System.EventHandler(this.cSVToolStripMenuItem_Click);
-            // 
-            // excelToolStripMenuItem
-            // 
-            this.excelToolStripMenuItem.Name = "excelToolStripMenuItem";
-            this.excelToolStripMenuItem.ShortcutKeys = ((System.Windows.Forms.Keys)(((System.Windows.Forms.Keys.Control | System.Windows.Forms.Keys.Shift) 
-            | System.Windows.Forms.Keys.E)));
-            this.excelToolStripMenuItem.Size = new System.Drawing.Size(224, 26);
-            this.excelToolStripMenuItem.Text = "Excel";
-            this.excelToolStripMenuItem.Click += new System.EventHandler(this.excelToolStripMenuItem_Click);
-            // 
-            // toolStripSeparator1
-            // 
-            this.toolStripSeparator1.Name = "toolStripSeparator1";
-            this.toolStripSeparator1.Size = new System.Drawing.Size(221, 6);
-            // 
-            // exitToolStripMenuItem
-            // 
-            this.exitToolStripMenuItem.Name = "exitToolStripMenuItem";
-            this.exitToolStripMenuItem.Size = new System.Drawing.Size(224, 26);
-            this.exitToolStripMenuItem.Text = "E&xit";
-            this.exitToolStripMenuItem.Click += new System.EventHandler(this.exitToolStripMenuItem_Click);
-            // 
-            // editToolStripMenuItem
-            // 
-            this.editToolStripMenuItem.DropDownItems.AddRange(new System.Windows.Forms.ToolStripItem[] {
-            this.changeFieldsMenuStripButton,
-            this.changeDateFormatToolStripMenuItem,
-            this.columnSizingToolStripMenuItem,
-            this.parquetEngineToolStripMenuItem});
-            this.editToolStripMenuItem.Name = "editToolStripMenuItem";
-            this.editToolStripMenuItem.Size = new System.Drawing.Size(49, 24);
-            this.editToolStripMenuItem.Text = "&Edit";
-            // 
-            // changeFieldsMenuStripButton
-            // 
-            this.changeFieldsMenuStripButton.Name = "changeFieldsMenuStripButton";
-            this.changeFieldsMenuStripButton.ShortcutKeys = ((System.Windows.Forms.Keys)((System.Windows.Forms.Keys.Control | System.Windows.Forms.Keys.F)));
-            this.changeFieldsMenuStripButton.Size = new System.Drawing.Size(271, 26);
-            this.changeFieldsMenuStripButton.Text = "Add/Remove &Fields";
-            this.changeFieldsMenuStripButton.Click += new System.EventHandler(this.redoToolStripMenuItem_Click);
-            // 
-            // changeDateFormatToolStripMenuItem
-            // 
-            this.changeDateFormatToolStripMenuItem.DropDownItems.AddRange(new System.Windows.Forms.ToolStripItem[] {
-            this.defaultToolStripMenuItem,
-            this.iSO8601ToolStripMenuItem,
-            this.exportTimeWithCSVToolStripMenuItem});
-            this.changeDateFormatToolStripMenuItem.Name = "changeDateFormatToolStripMenuItem";
-            this.changeDateFormatToolStripMenuItem.Size = new System.Drawing.Size(271, 26);
-            this.changeDateFormatToolStripMenuItem.Text = "Date Format";
-            // 
-            // defaultToolStripMenuItem
-            // 
-            this.defaultToolStripMenuItem.Name = "defaultToolStripMenuItem";
-            this.defaultToolStripMenuItem.Size = new System.Drawing.Size(234, 26);
-            this.defaultToolStripMenuItem.Text = "Default";
-            this.defaultToolStripMenuItem.Click += new System.EventHandler(this.DefaultToolStripMenuItem_Click);
-            // 
-            // iSO8601ToolStripMenuItem
-            // 
-            this.iSO8601ToolStripMenuItem.Name = "iSO8601ToolStripMenuItem";
-            this.iSO8601ToolStripMenuItem.Size = new System.Drawing.Size(234, 26);
-            this.iSO8601ToolStripMenuItem.Text = "ISO 8601";
-            this.iSO8601ToolStripMenuItem.Click += new System.EventHandler(this.ISO8601ToolStripMenuItem_Click);
-            // 
-            // columnSizingToolStripMenuItem
-            // 
-            this.columnSizingToolStripMenuItem.DropDownItems.AddRange(new System.Windows.Forms.ToolStripItem[] {
-            this.defaultToolStripMenuItem1,
-            this.columnHeadersToolStripMenuItem,
-            this.columnHeadersContentToolStripMenuItem});
-            this.columnSizingToolStripMenuItem.Name = "columnSizingToolStripMenuItem";
-            this.columnSizingToolStripMenuItem.Size = new System.Drawing.Size(271, 26);
-            this.columnSizingToolStripMenuItem.Text = "Column Sizing";
-            // 
-            // defaultToolStripMenuItem1
-            // 
-            this.defaultToolStripMenuItem1.Name = "defaultToolStripMenuItem1";
-            this.defaultToolStripMenuItem1.Size = new System.Drawing.Size(239, 26);
-            this.defaultToolStripMenuItem1.Tag = "None";
-            this.defaultToolStripMenuItem1.Text = "Default";
-            this.defaultToolStripMenuItem1.Click += new System.EventHandler(this.changeColumnSizingToolStripMenuItem_Click);
-            // 
-            // columnHeadersToolStripMenuItem
-            // 
-            this.columnHeadersToolStripMenuItem.Name = "columnHeadersToolStripMenuItem";
-            this.columnHeadersToolStripMenuItem.Size = new System.Drawing.Size(239, 26);
-            this.columnHeadersToolStripMenuItem.Tag = "ColumnHeader";
-            this.columnHeadersToolStripMenuItem.Text = "Fit Column Headers";
-            this.columnHeadersToolStripMenuItem.Click += new System.EventHandler(this.changeColumnSizingToolStripMenuItem_Click);
-            // 
-            // columnHeadersContentToolStripMenuItem
-            // 
-            this.columnHeadersContentToolStripMenuItem.Name = "columnHeadersContentToolStripMenuItem";
-            this.columnHeadersContentToolStripMenuItem.Size = new System.Drawing.Size(239, 26);
-            this.columnHeadersContentToolStripMenuItem.Tag = "AllCells";
-            this.columnHeadersContentToolStripMenuItem.Text = "Fit Headers && Content";
-            this.columnHeadersContentToolStripMenuItem.Click += new System.EventHandler(this.changeColumnSizingToolStripMenuItem_Click);
-            // 
-            // parquetEngineToolStripMenuItem
-            // 
-            this.parquetEngineToolStripMenuItem.DropDownItems.AddRange(new System.Windows.Forms.ToolStripItem[] {
-            this.defaultParquetEngineToolStripMenuItem,
-            this.multithreadedParquetEngineToolStripMenuItem});
-            this.parquetEngineToolStripMenuItem.Name = "parquetEngineToolStripMenuItem";
-            this.parquetEngineToolStripMenuItem.Size = new System.Drawing.Size(271, 26);
-            this.parquetEngineToolStripMenuItem.Text = "Parquet Engine";
-            // 
-            // defaultParquetEngineToolStripMenuItem
-            // 
-            this.defaultParquetEngineToolStripMenuItem.Name = "defaultParquetEngineToolStripMenuItem";
-            this.defaultParquetEngineToolStripMenuItem.Size = new System.Drawing.Size(186, 26);
-            this.defaultParquetEngineToolStripMenuItem.Text = "Default";
-            this.defaultParquetEngineToolStripMenuItem.Click += new System.EventHandler(this.DefaultParquetEngineToolStripMenuItem_Click);
-            // 
-            // multithreadedParquetEngineToolStripMenuItem
-            // 
-            this.multithreadedParquetEngineToolStripMenuItem.Name = "multithreadedParquetEngineToolStripMenuItem";
-            this.multithreadedParquetEngineToolStripMenuItem.Size = new System.Drawing.Size(186, 26);
-            this.multithreadedParquetEngineToolStripMenuItem.Text = "Multithreaded";
-            this.multithreadedParquetEngineToolStripMenuItem.Click += new System.EventHandler(this.MultithreadedParquetEngineToolStripMenuItem_Click);
-            // 
-            // toolsToolStripMenuItem
-            // 
-            this.toolsToolStripMenuItem.DropDownItems.AddRange(new System.Windows.Forms.ToolStripItem[] {
-            this.getSQLCreateTableScriptToolStripMenuItem,
-            this.metadataViewerToolStripMenuItem});
-            this.toolsToolStripMenuItem.Name = "toolsToolStripMenuItem";
-            this.toolsToolStripMenuItem.Size = new System.Drawing.Size(58, 24);
-            this.toolsToolStripMenuItem.Text = "Tools";
-            // 
-            // getSQLCreateTableScriptToolStripMenuItem
-            // 
-            this.getSQLCreateTableScriptToolStripMenuItem.Enabled = false;
-            this.getSQLCreateTableScriptToolStripMenuItem.Name = "getSQLCreateTableScriptToolStripMenuItem";
-            this.getSQLCreateTableScriptToolStripMenuItem.Size = new System.Drawing.Size(273, 26);
-            this.getSQLCreateTableScriptToolStripMenuItem.Text = "Get SQL Create Table Script";
-            this.getSQLCreateTableScriptToolStripMenuItem.Click += new System.EventHandler(this.GetSQLCreateTableScriptToolStripMenuItem_Click);
-            // 
-            // metadataViewerToolStripMenuItem
-            // 
-            this.metadataViewerToolStripMenuItem.Enabled = false;
-            this.metadataViewerToolStripMenuItem.Name = "metadataViewerToolStripMenuItem";
-            this.metadataViewerToolStripMenuItem.ShortcutKeys = ((System.Windows.Forms.Keys)((System.Windows.Forms.Keys.Control | System.Windows.Forms.Keys.M)));
-            this.metadataViewerToolStripMenuItem.Size = new System.Drawing.Size(273, 26);
-            this.metadataViewerToolStripMenuItem.Text = "Metadata Viewer";
-            this.metadataViewerToolStripMenuItem.Click += new System.EventHandler(this.MetadataViewerToolStripMenuItem_Click);
-            // 
-            // helpToolStripMenuItem
-            // 
-            this.helpToolStripMenuItem.DropDownItems.AddRange(new System.Windows.Forms.ToolStripItem[] {
-            this.userGuideToolStripMenuItem,
-            this.aboutToolStripMenuItem});
-            this.helpToolStripMenuItem.Name = "helpToolStripMenuItem";
-            this.helpToolStripMenuItem.Size = new System.Drawing.Size(55, 24);
-            this.helpToolStripMenuItem.Text = "&Help";
-            // 
-            // userGuideToolStripMenuItem
-            // 
-            this.userGuideToolStripMenuItem.Name = "userGuideToolStripMenuItem";
-            this.userGuideToolStripMenuItem.Size = new System.Drawing.Size(164, 26);
-            this.userGuideToolStripMenuItem.Text = "User Guide";
-            this.userGuideToolStripMenuItem.Click += new System.EventHandler(this.userGuideToolStripMenuItem_Click);
-            // 
-            // aboutToolStripMenuItem
-            // 
-            this.aboutToolStripMenuItem.Name = "aboutToolStripMenuItem";
-            this.aboutToolStripMenuItem.Size = new System.Drawing.Size(164, 26);
-            this.aboutToolStripMenuItem.Text = "&About...";
-            this.aboutToolStripMenuItem.Click += new System.EventHandler(this.aboutToolStripMenuItem_Click);
-            // 
-            // FileSchemaBackgroundWorker
-            // 
-            this.FileSchemaBackgroundWorker.WorkerSupportsCancellation = true;
-            this.FileSchemaBackgroundWorker.DoWork += new System.ComponentModel.DoWorkEventHandler(this.FileSchemaBackgroundWorker_DoWork);
-            this.FileSchemaBackgroundWorker.RunWorkerCompleted += new System.ComponentModel.RunWorkerCompletedEventHandler(this.FileSchemaBackgroundWorker_RunWorkerCompleted);
-            // 
-            // ReadDataBackgroundWorker
-            // 
-            this.ReadDataBackgroundWorker.WorkerSupportsCancellation = true;
-            this.ReadDataBackgroundWorker.DoWork += new System.ComponentModel.DoWorkEventHandler(this.ReadDataBackgroundWorker_DoWork);
-            this.ReadDataBackgroundWorker.RunWorkerCompleted += new System.ComponentModel.RunWorkerCompletedEventHandler(this.ReadDataBackgroundWorker_RunWorkerCompleted);
-            // 
-            // showingRecordCountStatusBarLabel
-            // 
-            this.showingRecordCountStatusBarLabel.Name = "showingRecordCountStatusBarLabel";
-            this.showingRecordCountStatusBarLabel.Size = new System.Drawing.Size(69, 20);
-            this.showingRecordCountStatusBarLabel.Text = "Showing:";
-            // 
-            // actualShownRecordCountLabel
-            // 
-            this.actualShownRecordCountLabel.Font = new System.Drawing.Font("Segoe UI", 9F, System.Drawing.FontStyle.Bold, System.Drawing.GraphicsUnit.Point);
-            this.actualShownRecordCountLabel.Name = "actualShownRecordCountLabel";
-            this.actualShownRecordCountLabel.Size = new System.Drawing.Size(18, 20);
-            this.actualShownRecordCountLabel.Text = "0";
-            // 
-            // recordsTextLabel
-            // 
-            this.recordsTextLabel.Name = "recordsTextLabel";
-            this.recordsTextLabel.Size = new System.Drawing.Size(55, 20);
-            this.recordsTextLabel.Text = "Results";
-            // 
-            // springStatusBarLabel
-            // 
-            this.springStatusBarLabel.Name = "springStatusBarLabel";
-<<<<<<< HEAD
-            this.springStatusBarLabel.Size = new System.Drawing.Size(1590, 20);
-=======
-            this.springStatusBarLabel.Size = new System.Drawing.Size(692, 17);
->>>>>>> 2183157d
-            this.springStatusBarLabel.Spring = true;
-            // 
-            // showingStatusBarLabel
-            // 
-            this.showingStatusBarLabel.Name = "showingStatusBarLabel";
-            this.showingStatusBarLabel.Size = new System.Drawing.Size(62, 20);
-            this.showingStatusBarLabel.Text = "Loaded:";
-            // 
-            // recordCountStatusBarLabel
-            // 
-            this.recordCountStatusBarLabel.Font = new System.Drawing.Font("Segoe UI", 9F, System.Drawing.FontStyle.Bold, System.Drawing.GraphicsUnit.Point);
-            this.recordCountStatusBarLabel.Name = "recordCountStatusBarLabel";
-            this.recordCountStatusBarLabel.Size = new System.Drawing.Size(18, 20);
-            this.recordCountStatusBarLabel.Text = "0";
-            // 
-            // outOfStatusBarLabel
-            // 
-            this.outOfStatusBarLabel.Name = "outOfStatusBarLabel";
-            this.outOfStatusBarLabel.Size = new System.Drawing.Size(54, 20);
-            this.outOfStatusBarLabel.Text = "Out of:";
-            // 
-            // totalRowCountStatusBarLabel
-            // 
-            this.totalRowCountStatusBarLabel.Font = new System.Drawing.Font("Segoe UI", 9F, System.Drawing.FontStyle.Bold, System.Drawing.GraphicsUnit.Point);
-            this.totalRowCountStatusBarLabel.Name = "totalRowCountStatusBarLabel";
-            this.totalRowCountStatusBarLabel.Size = new System.Drawing.Size(18, 20);
-            this.totalRowCountStatusBarLabel.Text = "0";
-            // 
-            // mainStatusStrip
-            // 
-            this.mainStatusStrip.ImageScalingSize = new System.Drawing.Size(20, 20);
-            this.mainStatusStrip.Items.AddRange(new System.Windows.Forms.ToolStripItem[] {
-            this.showingRecordCountStatusBarLabel,
-            this.actualShownRecordCountLabel,
-            this.recordsTextLabel,
-            this.springStatusBarLabel,
-            this.showingStatusBarLabel,
-            this.recordCountStatusBarLabel,
-            this.outOfStatusBarLabel,
-            this.totalRowCountStatusBarLabel});
-<<<<<<< HEAD
-            this.mainStatusStrip.Location = new System.Drawing.Point(0, 892);
-            this.mainStatusStrip.Name = "mainStatusStrip";
-            this.mainStatusStrip.Padding = new System.Windows.Forms.Padding(3, 0, 37, 0);
-            this.mainStatusStrip.Size = new System.Drawing.Size(1924, 26);
-=======
-            this.mainStatusStrip.Location = new System.Drawing.Point(0, 422);
-            this.mainStatusStrip.Name = "mainStatusStrip";
-            this.mainStatusStrip.Padding = new System.Windows.Forms.Padding(1, 0, 16, 0);
-            this.mainStatusStrip.Size = new System.Drawing.Size(944, 22);
->>>>>>> 2183157d
-            this.mainStatusStrip.TabIndex = 2;
-            this.mainStatusStrip.Text = "statusStrip1";
-            // 
-            // exportFileDialog
-            // 
-            this.exportFileDialog.DefaultExt = "csv";
-            this.exportFileDialog.Filter = "CSV files|*.csv";
-            this.exportFileDialog.RestoreDirectory = true;
-            this.exportFileDialog.Title = "Choose Save Location";
-            // 
-            // ExportFileBackgroundWorker
-            // 
-            this.ExportFileBackgroundWorker.WorkerSupportsCancellation = true;
-            this.ExportFileBackgroundWorker.DoWork += new System.ComponentModel.DoWorkEventHandler(this.ExportFileBackgroundWorker_DoWork);
-            this.ExportFileBackgroundWorker.RunWorkerCompleted += new System.ComponentModel.RunWorkerCompletedEventHandler(this.ExportFileBackgroundWorker_RunWorkerCompleted);
-            // 
-<<<<<<< HEAD
-            // exportTimeWithCSVToolStripMenuItem
-            // 
-            this.exportTimeWithCSVToolStripMenuItem.Name = "exportTimeWithCSVToolStripMenuItem";
-            this.exportTimeWithCSVToolStripMenuItem.Size = new System.Drawing.Size(234, 26);
-            this.exportTimeWithCSVToolStripMenuItem.Text = "Export Time with CSV";
-            this.exportTimeWithCSVToolStripMenuItem.Click += new System.EventHandler(this.exportTimeWithCSVToolStripMenuItem_Click);
-            // 
-            // MainForm
-            // 
-            this.AllowDrop = true;
-            this.AutoScaleDimensions = new System.Drawing.SizeF(16F, 31F);
-            this.AutoScaleMode = System.Windows.Forms.AutoScaleMode.Font;
-            this.ClientSize = new System.Drawing.Size(1924, 918);
-=======
-            // MainForm
-            // 
-            this.AllowDrop = true;
-            this.AutoScaleDimensions = new System.Drawing.SizeF(7F, 15F);
-            this.AutoScaleMode = System.Windows.Forms.AutoScaleMode.Font;
-            this.ClientSize = new System.Drawing.Size(944, 444);
->>>>>>> 2183157d
-            this.Controls.Add(this.mainStatusStrip);
-            this.Controls.Add(this.mainTableLayoutPanel);
-            this.Controls.Add(this.mainMenuStrip);
-            this.Icon = global::ParquetFileViewer.Properties.Resources.parquet_icon_32x32;
-            this.MainMenuStrip = this.mainMenuStrip;
-<<<<<<< HEAD
-            this.Margin = new System.Windows.Forms.Padding(8, 7, 8, 7);
-            this.MinimumSize = new System.Drawing.Size(1783, 770);
-=======
-            this.Margin = new System.Windows.Forms.Padding(4, 3, 4, 3);
-            this.MinimumSize = new System.Drawing.Size(791, 398);
->>>>>>> 2183157d
-            this.Name = "MainForm";
-            this.Text = "New Parquet File";
-            this.Load += new System.EventHandler(this.MainForm_Load);
-            this.SizeChanged += new System.EventHandler(this.MainForm_SizeChanged);
-            this.DragDrop += new System.Windows.Forms.DragEventHandler(this.MainForm_DragDrop);
-            this.DragEnter += new System.Windows.Forms.DragEventHandler(this.MainForm_DragEnter);
-            this.mainTableLayoutPanel.ResumeLayout(false);
-            this.mainTableLayoutPanel.PerformLayout();
-            ((System.ComponentModel.ISupportInitialize)(this.mainGridView)).EndInit();
-            this.mainMenuStrip.ResumeLayout(false);
-            this.mainMenuStrip.PerformLayout();
-            this.mainStatusStrip.ResumeLayout(false);
-            this.mainStatusStrip.PerformLayout();
-            this.ResumeLayout(false);
-            this.PerformLayout();
-
-        }
-
-        #endregion
-
-        private System.Windows.Forms.TableLayoutPanel mainTableLayoutPanel;
-        private System.Windows.Forms.OpenFileDialog openParquetFileDialog;
-        private System.Windows.Forms.Label recordsToLabel;
-        private ParquetFileViewer.Controls.DelayedOnChangedTextBox recordCountTextBox;
-        private System.Windows.Forms.Label showRecordsFromLabel;
-        private ParquetFileViewer.Controls.DelayedOnChangedTextBox offsetTextBox;
-        private System.Windows.Forms.DataGridView mainGridView;
-        private System.Windows.Forms.MenuStrip mainMenuStrip;
-        private System.Windows.Forms.ToolStripMenuItem fileToolStripMenuItem;
-        private System.Windows.Forms.ToolStripMenuItem newToolStripMenuItem;
-        private System.Windows.Forms.ToolStripMenuItem openToolStripMenuItem;
-        private System.Windows.Forms.ToolStripSeparator toolStripSeparator;
-        private System.Windows.Forms.ToolStripMenuItem saveToolStripMenuItem;
-        private System.Windows.Forms.ToolStripMenuItem saveAsToolStripMenuItem;
-        private System.Windows.Forms.ToolStripSeparator toolStripSeparator1;
-        private System.Windows.Forms.ToolStripMenuItem exitToolStripMenuItem;
-        private System.Windows.Forms.ToolStripMenuItem editToolStripMenuItem;
-        private System.Windows.Forms.ToolStripMenuItem changeFieldsMenuStripButton;
-        private System.Windows.Forms.ToolStripMenuItem helpToolStripMenuItem;
-        private System.Windows.Forms.ToolStripMenuItem aboutToolStripMenuItem;
-        private System.Windows.Forms.ToolStripMenuItem cSVToolStripMenuItem;
-        private ParquetFileViewer.Controls.DelayedOnChangedTextBox searchFilterTextBox;
-        private System.ComponentModel.BackgroundWorker FileSchemaBackgroundWorker;
-        private System.ComponentModel.BackgroundWorker ReadDataBackgroundWorker;
-        private System.Windows.Forms.Button runQueryButton;
-        private System.Windows.Forms.Button clearFilterButton;
-        private System.Windows.Forms.ToolStripStatusLabel showingRecordCountStatusBarLabel;
-        private System.Windows.Forms.ToolStripStatusLabel actualShownRecordCountLabel;
-        private System.Windows.Forms.ToolStripStatusLabel recordsTextLabel;
-        private System.Windows.Forms.ToolStripStatusLabel springStatusBarLabel;
-        private System.Windows.Forms.ToolStripStatusLabel showingStatusBarLabel;
-        private System.Windows.Forms.ToolStripStatusLabel recordCountStatusBarLabel;
-        private System.Windows.Forms.ToolStripStatusLabel outOfStatusBarLabel;
-        private System.Windows.Forms.ToolStripStatusLabel totalRowCountStatusBarLabel;
-        private System.Windows.Forms.StatusStrip mainStatusStrip;
-        private System.Windows.Forms.LinkLabel searchFilterLabel;
-        private System.Windows.Forms.SaveFileDialog exportFileDialog;
-        private System.ComponentModel.BackgroundWorker ExportFileBackgroundWorker;
-        private System.Windows.Forms.ToolStripMenuItem userGuideToolStripMenuItem;
-        private System.Windows.Forms.ToolStripMenuItem changeDateFormatToolStripMenuItem;
-        private System.Windows.Forms.ToolStripMenuItem defaultToolStripMenuItem;
-        private System.Windows.Forms.ToolStripMenuItem iSO8601ToolStripMenuItem;
-        private System.Windows.Forms.ToolStripMenuItem parquetEngineToolStripMenuItem;
-        private System.Windows.Forms.ToolStripMenuItem defaultParquetEngineToolStripMenuItem;
-        private System.Windows.Forms.ToolStripMenuItem multithreadedParquetEngineToolStripMenuItem;
-        private System.Windows.Forms.ToolStripMenuItem toolsToolStripMenuItem;
-        private System.Windows.Forms.ToolStripMenuItem getSQLCreateTableScriptToolStripMenuItem;
-        private System.Windows.Forms.ToolStripMenuItem metadataViewerToolStripMenuItem;
-        private System.Windows.Forms.ToolStripMenuItem columnSizingToolStripMenuItem;
-        private System.Windows.Forms.ToolStripMenuItem defaultToolStripMenuItem1;
-        private System.Windows.Forms.ToolStripMenuItem columnHeadersToolStripMenuItem;
-        private System.Windows.Forms.ToolStripMenuItem columnHeadersContentToolStripMenuItem;
-        private System.Windows.Forms.ToolStripMenuItem excelToolStripMenuItem;
-        private System.Windows.Forms.ToolStripMenuItem exportTimeWithCSVToolStripMenuItem;
-    }
-}
-
+
+namespace ParquetFileViewer
+{
+    partial class MainForm
+    {
+        /// <summary>
+        /// Required designer variable.
+        /// </summary>
+        private System.ComponentModel.IContainer components = null;
+
+        /// <summary>
+        /// Clean up any resources being used.
+        /// </summary>
+        /// <param name="disposing">true if managed resources should be disposed; otherwise, false.</param>
+        protected override void Dispose(bool disposing)
+        {
+            if (disposing && (components != null))
+            {
+                components.Dispose();
+            }
+            base.Dispose(disposing);
+        }
+
+        #region Windows Form Designer generated code
+
+        /// <summary>
+        /// Required method for Designer support - do not modify
+        /// the contents of this method with the code editor.
+        /// </summary>
+        private void InitializeComponent()
+        {
+            System.ComponentModel.ComponentResourceManager resources = new System.ComponentModel.ComponentResourceManager(typeof(MainForm));
+            this.mainTableLayoutPanel = new System.Windows.Forms.TableLayoutPanel();
+            this.recordsToLabel = new System.Windows.Forms.Label();
+            this.recordCountTextBox = new ParquetFileViewer.Controls.DelayedOnChangedTextBox();
+            this.showRecordsFromLabel = new System.Windows.Forms.Label();
+            this.offsetTextBox = new ParquetFileViewer.Controls.DelayedOnChangedTextBox();
+            this.runQueryButton = new System.Windows.Forms.Button();
+            this.searchFilterLabel = new System.Windows.Forms.LinkLabel();
+            this.searchFilterTextBox = new ParquetFileViewer.Controls.DelayedOnChangedTextBox();
+            this.clearFilterButton = new System.Windows.Forms.Button();
+            this.mainGridView = new System.Windows.Forms.DataGridView();
+            this.openParquetFileDialog = new System.Windows.Forms.OpenFileDialog();
+            this.mainMenuStrip = new System.Windows.Forms.MenuStrip();
+            this.fileToolStripMenuItem = new System.Windows.Forms.ToolStripMenuItem();
+            this.newToolStripMenuItem = new System.Windows.Forms.ToolStripMenuItem();
+            this.openToolStripMenuItem = new System.Windows.Forms.ToolStripMenuItem();
+            this.toolStripSeparator = new System.Windows.Forms.ToolStripSeparator();
+            this.saveToolStripMenuItem = new System.Windows.Forms.ToolStripMenuItem();
+            this.saveAsToolStripMenuItem = new System.Windows.Forms.ToolStripMenuItem();
+            this.cSVToolStripMenuItem = new System.Windows.Forms.ToolStripMenuItem();
+            this.toolStripSeparator1 = new System.Windows.Forms.ToolStripSeparator();
+            this.exitToolStripMenuItem = new System.Windows.Forms.ToolStripMenuItem();
+            this.editToolStripMenuItem = new System.Windows.Forms.ToolStripMenuItem();
+            this.changeFieldsMenuStripButton = new System.Windows.Forms.ToolStripMenuItem();
+            this.changeDateFormatToolStripMenuItem = new System.Windows.Forms.ToolStripMenuItem();
+            this.defaultToolStripMenuItem = new System.Windows.Forms.ToolStripMenuItem();
+            this.iSO8601ToolStripMenuItem = new System.Windows.Forms.ToolStripMenuItem();
+            this.columnSizingToolStripMenuItem = new System.Windows.Forms.ToolStripMenuItem();
+            this.defaultToolStripMenuItem1 = new System.Windows.Forms.ToolStripMenuItem();
+            this.columnHeadersToolStripMenuItem = new System.Windows.Forms.ToolStripMenuItem();
+            this.columnHeadersContentToolStripMenuItem = new System.Windows.Forms.ToolStripMenuItem();
+            this.parquetEngineToolStripMenuItem = new System.Windows.Forms.ToolStripMenuItem();
+            this.defaultParquetEngineToolStripMenuItem = new System.Windows.Forms.ToolStripMenuItem();
+            this.multithreadedParquetEngineToolStripMenuItem = new System.Windows.Forms.ToolStripMenuItem();
+            this.toolsToolStripMenuItem = new System.Windows.Forms.ToolStripMenuItem();
+            this.getSQLCreateTableScriptToolStripMenuItem = new System.Windows.Forms.ToolStripMenuItem();
+            this.metadataViewerToolStripMenuItem = new System.Windows.Forms.ToolStripMenuItem();
+            this.helpToolStripMenuItem = new System.Windows.Forms.ToolStripMenuItem();
+            this.userGuideToolStripMenuItem = new System.Windows.Forms.ToolStripMenuItem();
+            this.aboutToolStripMenuItem = new System.Windows.Forms.ToolStripMenuItem();
+            this.FileSchemaBackgroundWorker = new System.ComponentModel.BackgroundWorker();
+            this.ReadDataBackgroundWorker = new System.ComponentModel.BackgroundWorker();
+            this.showingRecordCountStatusBarLabel = new System.Windows.Forms.ToolStripStatusLabel();
+            this.actualShownRecordCountLabel = new System.Windows.Forms.ToolStripStatusLabel();
+            this.recordsTextLabel = new System.Windows.Forms.ToolStripStatusLabel();
+            this.springStatusBarLabel = new System.Windows.Forms.ToolStripStatusLabel();
+            this.showingStatusBarLabel = new System.Windows.Forms.ToolStripStatusLabel();
+            this.recordCountStatusBarLabel = new System.Windows.Forms.ToolStripStatusLabel();
+            this.outOfStatusBarLabel = new System.Windows.Forms.ToolStripStatusLabel();
+            this.totalRowCountStatusBarLabel = new System.Windows.Forms.ToolStripStatusLabel();
+            this.mainStatusStrip = new System.Windows.Forms.StatusStrip();
+            this.exportFileDialog = new System.Windows.Forms.SaveFileDialog();
+            this.ExportFileBackgroundWorker = new System.ComponentModel.BackgroundWorker();
+            this.exportTimeWithCSVToolStripMenuItem = new System.Windows.Forms.ToolStripMenuItem();
+            this.excelToolStripMenuItem = new System.Windows.Forms.ToolStripMenuItem();
+            this.mainTableLayoutPanel.SuspendLayout();
+            ((System.ComponentModel.ISupportInitialize)(this.mainGridView)).BeginInit();
+            this.mainMenuStrip.SuspendLayout();
+            this.mainStatusStrip.SuspendLayout();
+            this.SuspendLayout();
+            // 
+            // mainTableLayoutPanel
+            // 
+            this.mainTableLayoutPanel.ColumnCount = 10;
+            this.mainTableLayoutPanel.ColumnStyles.Add(new System.Windows.Forms.ColumnStyle(System.Windows.Forms.SizeType.Absolute, 61F));
+            this.mainTableLayoutPanel.ColumnStyles.Add(new System.Windows.Forms.ColumnStyle(System.Windows.Forms.SizeType.Absolute, 35F));
+            this.mainTableLayoutPanel.ColumnStyles.Add(new System.Windows.Forms.ColumnStyle(System.Windows.Forms.SizeType.Absolute, 93F));
+            this.mainTableLayoutPanel.ColumnStyles.Add(new System.Windows.Forms.ColumnStyle(System.Windows.Forms.SizeType.Percent, 100F));
+            this.mainTableLayoutPanel.ColumnStyles.Add(new System.Windows.Forms.ColumnStyle(System.Windows.Forms.SizeType.Absolute, 117F));
+            this.mainTableLayoutPanel.ColumnStyles.Add(new System.Windows.Forms.ColumnStyle(System.Windows.Forms.SizeType.Absolute, 93F));
+            this.mainTableLayoutPanel.ColumnStyles.Add(new System.Windows.Forms.ColumnStyle(System.Windows.Forms.SizeType.Absolute, 58F));
+            this.mainTableLayoutPanel.ColumnStyles.Add(new System.Windows.Forms.ColumnStyle(System.Windows.Forms.SizeType.Absolute, 70F));
+            this.mainTableLayoutPanel.ColumnStyles.Add(new System.Windows.Forms.ColumnStyle(System.Windows.Forms.SizeType.Absolute, 58F));
+            this.mainTableLayoutPanel.ColumnStyles.Add(new System.Windows.Forms.ColumnStyle(System.Windows.Forms.SizeType.Absolute, 70F));
+            this.mainTableLayoutPanel.Controls.Add(this.recordsToLabel, 8, 0);
+            this.mainTableLayoutPanel.Controls.Add(this.recordCountTextBox, 9, 0);
+            this.mainTableLayoutPanel.Controls.Add(this.showRecordsFromLabel, 6, 0);
+            this.mainTableLayoutPanel.Controls.Add(this.offsetTextBox, 7, 0);
+            this.mainTableLayoutPanel.Controls.Add(this.runQueryButton, 4, 0);
+            this.mainTableLayoutPanel.Controls.Add(this.searchFilterLabel, 0, 0);
+            this.mainTableLayoutPanel.Controls.Add(this.searchFilterTextBox, 2, 0);
+            this.mainTableLayoutPanel.Controls.Add(this.clearFilterButton, 5, 0);
+            this.mainTableLayoutPanel.Controls.Add(this.mainGridView, 0, 1);
+            this.mainTableLayoutPanel.Dock = System.Windows.Forms.DockStyle.Fill;
+            this.mainTableLayoutPanel.Location = new System.Drawing.Point(0, 24);
+            this.mainTableLayoutPanel.Margin = new System.Windows.Forms.Padding(4, 3, 4, 3);
+            this.mainTableLayoutPanel.Name = "mainTableLayoutPanel";
+            this.mainTableLayoutPanel.RowCount = 4;
+            this.mainTableLayoutPanel.RowStyles.Add(new System.Windows.Forms.RowStyle(System.Windows.Forms.SizeType.Absolute, 35F));
+            this.mainTableLayoutPanel.RowStyles.Add(new System.Windows.Forms.RowStyle(System.Windows.Forms.SizeType.Absolute, 35F));
+            this.mainTableLayoutPanel.RowStyles.Add(new System.Windows.Forms.RowStyle(System.Windows.Forms.SizeType.Percent, 100F));
+            this.mainTableLayoutPanel.RowStyles.Add(new System.Windows.Forms.RowStyle(System.Windows.Forms.SizeType.Absolute, 23F));
+            this.mainTableLayoutPanel.Size = new System.Drawing.Size(944, 420);
+            this.mainTableLayoutPanel.TabIndex = 0;
+            // 
+            // recordsToLabel
+            // 
+            this.recordsToLabel.Anchor = System.Windows.Forms.AnchorStyles.Right;
+            this.recordsToLabel.Location = new System.Drawing.Point(820, 0);
+            this.recordsToLabel.Margin = new System.Windows.Forms.Padding(4, 0, 4, 0);
+            this.recordsToLabel.Name = "recordsToLabel";
+            this.recordsToLabel.Size = new System.Drawing.Size(50, 35);
+            this.recordsToLabel.TabIndex = 3;
+            this.recordsToLabel.Text = "Record Count:";
+            this.recordsToLabel.TextAlign = System.Drawing.ContentAlignment.MiddleRight;
+            // 
+            // recordCountTextBox
+            // 
+            this.recordCountTextBox.Anchor = ((System.Windows.Forms.AnchorStyles)((System.Windows.Forms.AnchorStyles.Left | System.Windows.Forms.AnchorStyles.Right)));
+            this.recordCountTextBox.DelayedTextChangedTimeout = 1000;
+            this.recordCountTextBox.Location = new System.Drawing.Point(878, 6);
+            this.recordCountTextBox.Margin = new System.Windows.Forms.Padding(4, 3, 4, 3);
+            this.recordCountTextBox.Name = "recordCountTextBox";
+            this.recordCountTextBox.Size = new System.Drawing.Size(62, 23);
+            this.recordCountTextBox.TabIndex = 5;
+            this.recordCountTextBox.TextAlign = System.Windows.Forms.HorizontalAlignment.Right;
+            this.recordCountTextBox.DelayedTextChanged += new System.EventHandler(this.recordsToTextBox_TextChanged);
+            this.recordCountTextBox.KeyPress += new System.Windows.Forms.KeyPressEventHandler(this.recordsToTextBox_KeyPress);
+            // 
+            // showRecordsFromLabel
+            // 
+            this.showRecordsFromLabel.Anchor = System.Windows.Forms.AnchorStyles.Right;
+            this.showRecordsFromLabel.Location = new System.Drawing.Point(692, 0);
+            this.showRecordsFromLabel.Margin = new System.Windows.Forms.Padding(4, 0, 4, 0);
+            this.showRecordsFromLabel.Name = "showRecordsFromLabel";
+            this.showRecordsFromLabel.Size = new System.Drawing.Size(50, 35);
+            this.showRecordsFromLabel.TabIndex = 1;
+            this.showRecordsFromLabel.Text = "Record Offset:";
+            this.showRecordsFromLabel.TextAlign = System.Drawing.ContentAlignment.MiddleRight;
+            // 
+            // offsetTextBox
+            // 
+            this.offsetTextBox.Anchor = ((System.Windows.Forms.AnchorStyles)((System.Windows.Forms.AnchorStyles.Left | System.Windows.Forms.AnchorStyles.Right)));
+            this.offsetTextBox.DelayedTextChangedTimeout = 1000;
+            this.offsetTextBox.Location = new System.Drawing.Point(750, 6);
+            this.offsetTextBox.Margin = new System.Windows.Forms.Padding(4, 3, 4, 3);
+            this.offsetTextBox.Name = "offsetTextBox";
+            this.offsetTextBox.Size = new System.Drawing.Size(62, 23);
+            this.offsetTextBox.TabIndex = 4;
+            this.offsetTextBox.TextAlign = System.Windows.Forms.HorizontalAlignment.Right;
+            this.offsetTextBox.DelayedTextChanged += new System.EventHandler(this.offsetTextBox_TextChanged);
+            this.offsetTextBox.KeyPress += new System.Windows.Forms.KeyPressEventHandler(this.offsetTextBox_KeyPress);
+            // 
+            // runQueryButton
+            // 
+            this.runQueryButton.Anchor = ((System.Windows.Forms.AnchorStyles)((((System.Windows.Forms.AnchorStyles.Top | System.Windows.Forms.AnchorStyles.Bottom) 
+            | System.Windows.Forms.AnchorStyles.Left) 
+            | System.Windows.Forms.AnchorStyles.Right)));
+            this.runQueryButton.FlatStyle = System.Windows.Forms.FlatStyle.Popup;
+            this.runQueryButton.Font = new System.Drawing.Font("Microsoft Sans Serif", 9.75F, System.Drawing.FontStyle.Bold, System.Drawing.GraphicsUnit.Point);
+            this.runQueryButton.ForeColor = System.Drawing.Color.DarkRed;
+            this.runQueryButton.Image = global::ParquetFileViewer.Properties.Resources.exclamation_icon;
+            this.runQueryButton.ImageAlign = System.Drawing.ContentAlignment.MiddleRight;
+            this.runQueryButton.Location = new System.Drawing.Point(482, 3);
+            this.runQueryButton.Margin = new System.Windows.Forms.Padding(4, 3, 4, 3);
+            this.runQueryButton.Name = "runQueryButton";
+            this.runQueryButton.Size = new System.Drawing.Size(109, 29);
+            this.runQueryButton.TabIndex = 2;
+            this.runQueryButton.Text = "&Execute";
+            this.runQueryButton.TextImageRelation = System.Windows.Forms.TextImageRelation.ImageBeforeText;
+            this.runQueryButton.UseVisualStyleBackColor = true;
+            this.runQueryButton.Click += new System.EventHandler(this.runQueryButton_Click);
+            // 
+            // searchFilterLabel
+            // 
+            this.searchFilterLabel.Anchor = ((System.Windows.Forms.AnchorStyles)((System.Windows.Forms.AnchorStyles.Left | System.Windows.Forms.AnchorStyles.Right)));
+            this.searchFilterLabel.AutoSize = true;
+            this.mainTableLayoutPanel.SetColumnSpan(this.searchFilterLabel, 2);
+            this.searchFilterLabel.Font = new System.Drawing.Font("Microsoft Sans Serif", 8.25F, ((System.Drawing.FontStyle)((System.Drawing.FontStyle.Bold | System.Drawing.FontStyle.Underline))), System.Drawing.GraphicsUnit.Point);
+            this.searchFilterLabel.LinkColor = System.Drawing.Color.Navy;
+            this.searchFilterLabel.Location = new System.Drawing.Point(4, 11);
+            this.searchFilterLabel.Margin = new System.Windows.Forms.Padding(4, 0, 4, 0);
+            this.searchFilterLabel.Name = "searchFilterLabel";
+            this.searchFilterLabel.Size = new System.Drawing.Size(88, 13);
+            this.searchFilterLabel.TabIndex = 7;
+            this.searchFilterLabel.TabStop = true;
+            this.searchFilterLabel.Text = "Filter Query:";
+            this.searchFilterLabel.TextAlign = System.Drawing.ContentAlignment.MiddleRight;
+            this.searchFilterLabel.LinkClicked += new System.Windows.Forms.LinkLabelLinkClickedEventHandler(this.searchFilterLabel_Click);
+            // 
+            // searchFilterTextBox
+            // 
+            this.searchFilterTextBox.Anchor = ((System.Windows.Forms.AnchorStyles)((System.Windows.Forms.AnchorStyles.Left | System.Windows.Forms.AnchorStyles.Right)));
+            this.mainTableLayoutPanel.SetColumnSpan(this.searchFilterTextBox, 2);
+            this.searchFilterTextBox.DelayedTextChangedTimeout = 1000;
+            this.searchFilterTextBox.Location = new System.Drawing.Point(100, 6);
+            this.searchFilterTextBox.Margin = new System.Windows.Forms.Padding(4, 3, 4, 3);
+            this.searchFilterTextBox.Name = "searchFilterTextBox";
+            this.searchFilterTextBox.Size = new System.Drawing.Size(374, 23);
+            this.searchFilterTextBox.TabIndex = 1;
+            this.searchFilterTextBox.Text = "WHERE ";
+            this.searchFilterTextBox.KeyPress += new System.Windows.Forms.KeyPressEventHandler(this.searchFilterTextBox_KeyPress);
+            // 
+            // clearFilterButton
+            // 
+            this.clearFilterButton.Anchor = ((System.Windows.Forms.AnchorStyles)((((System.Windows.Forms.AnchorStyles.Top | System.Windows.Forms.AnchorStyles.Bottom) 
+            | System.Windows.Forms.AnchorStyles.Left) 
+            | System.Windows.Forms.AnchorStyles.Right)));
+            this.clearFilterButton.FlatStyle = System.Windows.Forms.FlatStyle.Popup;
+            this.clearFilterButton.Font = new System.Drawing.Font("Microsoft Sans Serif", 9.75F, System.Drawing.FontStyle.Regular, System.Drawing.GraphicsUnit.Point);
+            this.clearFilterButton.ForeColor = System.Drawing.Color.Black;
+            this.clearFilterButton.Location = new System.Drawing.Point(599, 3);
+            this.clearFilterButton.Margin = new System.Windows.Forms.Padding(4, 3, 4, 3);
+            this.clearFilterButton.Name = "clearFilterButton";
+            this.clearFilterButton.Size = new System.Drawing.Size(85, 29);
+            this.clearFilterButton.TabIndex = 3;
+            this.clearFilterButton.Text = "Clear";
+            this.clearFilterButton.UseVisualStyleBackColor = true;
+            this.clearFilterButton.Click += new System.EventHandler(this.clearFilterButton_Click);
+            // 
+            // mainGridView
+            // 
+            this.mainGridView.AllowUserToAddRows = false;
+            this.mainGridView.AllowUserToDeleteRows = false;
+            this.mainGridView.AllowUserToOrderColumns = true;
+            this.mainGridView.Anchor = ((System.Windows.Forms.AnchorStyles)((((System.Windows.Forms.AnchorStyles.Top | System.Windows.Forms.AnchorStyles.Bottom) 
+            | System.Windows.Forms.AnchorStyles.Left) 
+            | System.Windows.Forms.AnchorStyles.Right)));
+            this.mainGridView.ColumnHeadersHeightSizeMode = System.Windows.Forms.DataGridViewColumnHeadersHeightSizeMode.DisableResizing;
+            this.mainTableLayoutPanel.SetColumnSpan(this.mainGridView, 10);
+            this.mainGridView.Location = new System.Drawing.Point(4, 38);
+            this.mainGridView.Margin = new System.Windows.Forms.Padding(4, 3, 4, 3);
+            this.mainGridView.Name = "mainGridView";
+            this.mainGridView.ReadOnly = true;
+            this.mainTableLayoutPanel.SetRowSpan(this.mainGridView, 2);
+            this.mainGridView.SelectionMode = System.Windows.Forms.DataGridViewSelectionMode.CellSelect;
+            this.mainGridView.Size = new System.Drawing.Size(936, 356);
+            this.mainGridView.TabIndex = 6;
+            this.mainGridView.CellPainting += new System.Windows.Forms.DataGridViewCellPaintingEventHandler(this.MainGridView_CellPainting);
+            this.mainGridView.ColumnAdded += new System.Windows.Forms.DataGridViewColumnEventHandler(this.MainGridView_ColumnAdded);
+            this.mainGridView.DataBindingComplete += new System.Windows.Forms.DataGridViewBindingCompleteEventHandler(this.mainGridView_DataBindingComplete);
+            this.mainGridView.MouseClick += new System.Windows.Forms.MouseEventHandler(this.mainGridView_MouseClick);
+            // 
+            // openParquetFileDialog
+            // 
+            this.openParquetFileDialog.Filter = "Parquet Files|*.parquet;*.snappy;*.gz";
+            // 
+            // mainMenuStrip
+            // 
+            this.mainMenuStrip.Items.AddRange(new System.Windows.Forms.ToolStripItem[] {
+            this.fileToolStripMenuItem,
+            this.editToolStripMenuItem,
+            this.toolsToolStripMenuItem,
+            this.helpToolStripMenuItem});
+            this.mainMenuStrip.Location = new System.Drawing.Point(0, 0);
+            this.mainMenuStrip.Name = "mainMenuStrip";
+            this.mainMenuStrip.Padding = new System.Windows.Forms.Padding(7, 2, 0, 2);
+            this.mainMenuStrip.Size = new System.Drawing.Size(944, 24);
+            this.mainMenuStrip.TabIndex = 1;
+            this.mainMenuStrip.Text = "menuStrip1";
+            // 
+            // fileToolStripMenuItem
+            // 
+            this.fileToolStripMenuItem.DropDownItems.AddRange(new System.Windows.Forms.ToolStripItem[] {
+            this.newToolStripMenuItem,
+            this.openToolStripMenuItem,
+            this.toolStripSeparator,
+            this.saveToolStripMenuItem,
+            this.saveAsToolStripMenuItem,
+            this.toolStripSeparator1,
+            this.exitToolStripMenuItem});
+            this.fileToolStripMenuItem.Name = "fileToolStripMenuItem";
+            this.fileToolStripMenuItem.Size = new System.Drawing.Size(37, 20);
+            this.fileToolStripMenuItem.Text = "&File";
+            // 
+            // newToolStripMenuItem
+            // 
+            this.newToolStripMenuItem.Image = ((System.Drawing.Image)(resources.GetObject("newToolStripMenuItem.Image")));
+            this.newToolStripMenuItem.ImageTransparentColor = System.Drawing.Color.Magenta;
+            this.newToolStripMenuItem.Name = "newToolStripMenuItem";
+            this.newToolStripMenuItem.ShortcutKeys = ((System.Windows.Forms.Keys)((System.Windows.Forms.Keys.Control | System.Windows.Forms.Keys.N)));
+            this.newToolStripMenuItem.Size = new System.Drawing.Size(154, 22);
+            this.newToolStripMenuItem.Text = "&New";
+            this.newToolStripMenuItem.Click += new System.EventHandler(this.newToolStripMenuItem_Click);
+            // 
+            // openToolStripMenuItem
+            // 
+            this.openToolStripMenuItem.Image = ((System.Drawing.Image)(resources.GetObject("openToolStripMenuItem.Image")));
+            this.openToolStripMenuItem.ImageTransparentColor = System.Drawing.Color.Magenta;
+            this.openToolStripMenuItem.Name = "openToolStripMenuItem";
+            this.openToolStripMenuItem.ShortcutKeys = ((System.Windows.Forms.Keys)((System.Windows.Forms.Keys.Control | System.Windows.Forms.Keys.O)));
+            this.openToolStripMenuItem.Size = new System.Drawing.Size(154, 22);
+            this.openToolStripMenuItem.Text = "&Open";
+            this.openToolStripMenuItem.Click += new System.EventHandler(this.openToolStripMenuItem_Click);
+            // 
+            // toolStripSeparator
+            // 
+            this.toolStripSeparator.Name = "toolStripSeparator";
+            this.toolStripSeparator.Size = new System.Drawing.Size(151, 6);
+            // 
+            // saveToolStripMenuItem
+            // 
+            this.saveToolStripMenuItem.Enabled = false;
+            this.saveToolStripMenuItem.Image = ((System.Drawing.Image)(resources.GetObject("saveToolStripMenuItem.Image")));
+            this.saveToolStripMenuItem.ImageTransparentColor = System.Drawing.Color.Magenta;
+            this.saveToolStripMenuItem.Name = "saveToolStripMenuItem";
+            this.saveToolStripMenuItem.ShortcutKeys = ((System.Windows.Forms.Keys)((System.Windows.Forms.Keys.Control | System.Windows.Forms.Keys.S)));
+            this.saveToolStripMenuItem.Size = new System.Drawing.Size(154, 22);
+            this.saveToolStripMenuItem.Text = "&Save";
+            this.saveToolStripMenuItem.Visible = false;
+            // 
+            // saveAsToolStripMenuItem
+            // 
+            this.saveAsToolStripMenuItem.DropDownItems.AddRange(new System.Windows.Forms.ToolStripItem[] {
+            this.cSVToolStripMenuItem,
+            this.excelToolStripMenuItem});
+            this.saveAsToolStripMenuItem.Enabled = false;
+            this.saveAsToolStripMenuItem.Image = ((System.Drawing.Image)(resources.GetObject("saveAsToolStripMenuItem.Image")));
+            this.saveAsToolStripMenuItem.Name = "saveAsToolStripMenuItem";
+            this.saveAsToolStripMenuItem.Size = new System.Drawing.Size(154, 22);
+            this.saveAsToolStripMenuItem.Text = "Save Results As";
+            // 
+            // cSVToolStripMenuItem
+            // 
+            this.cSVToolStripMenuItem.Name = "cSVToolStripMenuItem";
+            this.cSVToolStripMenuItem.ShortcutKeys = ((System.Windows.Forms.Keys)(((System.Windows.Forms.Keys.Control | System.Windows.Forms.Keys.Shift) 
+            | System.Windows.Forms.Keys.S)));
+            this.cSVToolStripMenuItem.Size = new System.Drawing.Size(167, 22);
+            this.cSVToolStripMenuItem.Text = "CSV";
+            this.cSVToolStripMenuItem.Click += new System.EventHandler(this.cSVToolStripMenuItem_Click);
+            // 
+            // toolStripSeparator1
+            // 
+            this.toolStripSeparator1.Name = "toolStripSeparator1";
+            this.toolStripSeparator1.Size = new System.Drawing.Size(151, 6);
+            // 
+            // exitToolStripMenuItem
+            // 
+            this.exitToolStripMenuItem.Name = "exitToolStripMenuItem";
+            this.exitToolStripMenuItem.Size = new System.Drawing.Size(154, 22);
+            this.exitToolStripMenuItem.Text = "E&xit";
+            this.exitToolStripMenuItem.Click += new System.EventHandler(this.exitToolStripMenuItem_Click);
+            // 
+            // editToolStripMenuItem
+            // 
+            this.editToolStripMenuItem.DropDownItems.AddRange(new System.Windows.Forms.ToolStripItem[] {
+            this.changeFieldsMenuStripButton,
+            this.changeDateFormatToolStripMenuItem,
+            this.columnSizingToolStripMenuItem,
+            this.parquetEngineToolStripMenuItem});
+            this.editToolStripMenuItem.Name = "editToolStripMenuItem";
+            this.editToolStripMenuItem.Size = new System.Drawing.Size(39, 20);
+            this.editToolStripMenuItem.Text = "&Edit";
+            // 
+            // changeFieldsMenuStripButton
+            // 
+            this.changeFieldsMenuStripButton.Name = "changeFieldsMenuStripButton";
+            this.changeFieldsMenuStripButton.ShortcutKeys = ((System.Windows.Forms.Keys)((System.Windows.Forms.Keys.Control | System.Windows.Forms.Keys.F)));
+            this.changeFieldsMenuStripButton.Size = new System.Drawing.Size(217, 22);
+            this.changeFieldsMenuStripButton.Text = "Add/Remove &Fields";
+            this.changeFieldsMenuStripButton.Click += new System.EventHandler(this.redoToolStripMenuItem_Click);
+            // 
+            // changeDateFormatToolStripMenuItem
+            // 
+            this.changeDateFormatToolStripMenuItem.DropDownItems.AddRange(new System.Windows.Forms.ToolStripItem[] {
+            this.defaultToolStripMenuItem,
+            this.iSO8601ToolStripMenuItem});
+            this.changeDateFormatToolStripMenuItem.Name = "changeDateFormatToolStripMenuItem";
+            this.changeDateFormatToolStripMenuItem.Size = new System.Drawing.Size(217, 22);
+            this.changeDateFormatToolStripMenuItem.Text = "Date Format";
+            // 
+            // defaultToolStripMenuItem
+            // 
+            this.defaultToolStripMenuItem.Name = "defaultToolStripMenuItem";
+            this.defaultToolStripMenuItem.Size = new System.Drawing.Size(119, 22);
+            this.defaultToolStripMenuItem.Text = "Default";
+            this.defaultToolStripMenuItem.Click += new System.EventHandler(this.DefaultToolStripMenuItem_Click);
+            // 
+            // iSO8601ToolStripMenuItem
+            // 
+            this.iSO8601ToolStripMenuItem.Name = "iSO8601ToolStripMenuItem";
+            this.iSO8601ToolStripMenuItem.Size = new System.Drawing.Size(119, 22);
+            this.iSO8601ToolStripMenuItem.Text = "ISO 8601";
+            this.iSO8601ToolStripMenuItem.Click += new System.EventHandler(this.ISO8601ToolStripMenuItem_Click);
+            // 
+            // columnSizingToolStripMenuItem
+            // 
+            this.columnSizingToolStripMenuItem.DropDownItems.AddRange(new System.Windows.Forms.ToolStripItem[] {
+            this.defaultToolStripMenuItem1,
+            this.columnHeadersToolStripMenuItem,
+            this.columnHeadersContentToolStripMenuItem});
+            this.columnSizingToolStripMenuItem.Name = "columnSizingToolStripMenuItem";
+            this.columnSizingToolStripMenuItem.Size = new System.Drawing.Size(217, 22);
+            this.columnSizingToolStripMenuItem.Text = "Column Sizing";
+            // 
+            // defaultToolStripMenuItem1
+            // 
+            this.defaultToolStripMenuItem1.Name = "defaultToolStripMenuItem1";
+            this.defaultToolStripMenuItem1.Size = new System.Drawing.Size(192, 22);
+            this.defaultToolStripMenuItem1.Tag = "None";
+            this.defaultToolStripMenuItem1.Text = "Default";
+            this.defaultToolStripMenuItem1.Click += new System.EventHandler(this.changeColumnSizingToolStripMenuItem_Click);
+            // 
+            // columnHeadersToolStripMenuItem
+            // 
+            this.columnHeadersToolStripMenuItem.Name = "columnHeadersToolStripMenuItem";
+            this.columnHeadersToolStripMenuItem.Size = new System.Drawing.Size(192, 22);
+            this.columnHeadersToolStripMenuItem.Tag = "ColumnHeader";
+            this.columnHeadersToolStripMenuItem.Text = "Fit Column Headers";
+            this.columnHeadersToolStripMenuItem.Click += new System.EventHandler(this.changeColumnSizingToolStripMenuItem_Click);
+            // 
+            // columnHeadersContentToolStripMenuItem
+            // 
+            this.columnHeadersContentToolStripMenuItem.Name = "columnHeadersContentToolStripMenuItem";
+            this.columnHeadersContentToolStripMenuItem.Size = new System.Drawing.Size(192, 22);
+            this.columnHeadersContentToolStripMenuItem.Tag = "AllCells";
+            this.columnHeadersContentToolStripMenuItem.Text = "Fit Headers && Content";
+            this.columnHeadersContentToolStripMenuItem.Click += new System.EventHandler(this.changeColumnSizingToolStripMenuItem_Click);
+            // 
+            // parquetEngineToolStripMenuItem
+            // 
+            this.parquetEngineToolStripMenuItem.DropDownItems.AddRange(new System.Windows.Forms.ToolStripItem[] {
+            this.defaultParquetEngineToolStripMenuItem,
+            this.multithreadedParquetEngineToolStripMenuItem});
+            this.parquetEngineToolStripMenuItem.Name = "parquetEngineToolStripMenuItem";
+            this.parquetEngineToolStripMenuItem.Size = new System.Drawing.Size(217, 22);
+            this.parquetEngineToolStripMenuItem.Text = "Parquet Engine";
+            // 
+            // defaultParquetEngineToolStripMenuItem
+            // 
+            this.defaultParquetEngineToolStripMenuItem.Name = "defaultParquetEngineToolStripMenuItem";
+            this.defaultParquetEngineToolStripMenuItem.Size = new System.Drawing.Size(149, 22);
+            this.defaultParquetEngineToolStripMenuItem.Text = "Default";
+            this.defaultParquetEngineToolStripMenuItem.Click += new System.EventHandler(this.DefaultParquetEngineToolStripMenuItem_Click);
+            // 
+            // multithreadedParquetEngineToolStripMenuItem
+            // 
+            this.multithreadedParquetEngineToolStripMenuItem.Name = "multithreadedParquetEngineToolStripMenuItem";
+            this.multithreadedParquetEngineToolStripMenuItem.Size = new System.Drawing.Size(149, 22);
+            this.multithreadedParquetEngineToolStripMenuItem.Text = "Multithreaded";
+            this.multithreadedParquetEngineToolStripMenuItem.Click += new System.EventHandler(this.MultithreadedParquetEngineToolStripMenuItem_Click);
+            // 
+            // toolsToolStripMenuItem
+            // 
+            this.toolsToolStripMenuItem.DropDownItems.AddRange(new System.Windows.Forms.ToolStripItem[] {
+            this.getSQLCreateTableScriptToolStripMenuItem,
+            this.metadataViewerToolStripMenuItem});
+            this.toolsToolStripMenuItem.Name = "toolsToolStripMenuItem";
+            this.toolsToolStripMenuItem.Size = new System.Drawing.Size(46, 20);
+            this.toolsToolStripMenuItem.Text = "Tools";
+            // 
+            // getSQLCreateTableScriptToolStripMenuItem
+            // 
+            this.getSQLCreateTableScriptToolStripMenuItem.Enabled = false;
+            this.getSQLCreateTableScriptToolStripMenuItem.Name = "getSQLCreateTableScriptToolStripMenuItem";
+            this.getSQLCreateTableScriptToolStripMenuItem.Size = new System.Drawing.Size(216, 22);
+            this.getSQLCreateTableScriptToolStripMenuItem.Text = "Get SQL Create Table Script";
+            this.getSQLCreateTableScriptToolStripMenuItem.Click += new System.EventHandler(this.GetSQLCreateTableScriptToolStripMenuItem_Click);
+            // 
+            // metadataViewerToolStripMenuItem
+            // 
+            this.metadataViewerToolStripMenuItem.Enabled = false;
+            this.metadataViewerToolStripMenuItem.Name = "metadataViewerToolStripMenuItem";
+            this.metadataViewerToolStripMenuItem.ShortcutKeys = ((System.Windows.Forms.Keys)((System.Windows.Forms.Keys.Control | System.Windows.Forms.Keys.M)));
+            this.metadataViewerToolStripMenuItem.Size = new System.Drawing.Size(216, 22);
+            this.metadataViewerToolStripMenuItem.Text = "Metadata Viewer";
+            this.metadataViewerToolStripMenuItem.Click += new System.EventHandler(this.MetadataViewerToolStripMenuItem_Click);
+            // 
+            // helpToolStripMenuItem
+            // 
+            this.helpToolStripMenuItem.DropDownItems.AddRange(new System.Windows.Forms.ToolStripItem[] {
+            this.userGuideToolStripMenuItem,
+            this.aboutToolStripMenuItem});
+            this.helpToolStripMenuItem.Name = "helpToolStripMenuItem";
+            this.helpToolStripMenuItem.Size = new System.Drawing.Size(44, 20);
+            this.helpToolStripMenuItem.Text = "&Help";
+            // 
+            // userGuideToolStripMenuItem
+            // 
+            this.userGuideToolStripMenuItem.Name = "userGuideToolStripMenuItem";
+            this.userGuideToolStripMenuItem.Size = new System.Drawing.Size(131, 22);
+            this.userGuideToolStripMenuItem.Text = "User Guide";
+            this.userGuideToolStripMenuItem.Click += new System.EventHandler(this.userGuideToolStripMenuItem_Click);
+            // 
+            // aboutToolStripMenuItem
+            // 
+            this.aboutToolStripMenuItem.Name = "aboutToolStripMenuItem";
+            this.aboutToolStripMenuItem.Size = new System.Drawing.Size(131, 22);
+            this.aboutToolStripMenuItem.Text = "&About...";
+            this.aboutToolStripMenuItem.Click += new System.EventHandler(this.aboutToolStripMenuItem_Click);
+            // 
+            // FileSchemaBackgroundWorker
+            // 
+            this.FileSchemaBackgroundWorker.WorkerSupportsCancellation = true;
+            this.FileSchemaBackgroundWorker.DoWork += new System.ComponentModel.DoWorkEventHandler(this.FileSchemaBackgroundWorker_DoWork);
+            this.FileSchemaBackgroundWorker.RunWorkerCompleted += new System.ComponentModel.RunWorkerCompletedEventHandler(this.FileSchemaBackgroundWorker_RunWorkerCompleted);
+            // 
+            // ReadDataBackgroundWorker
+            // 
+            this.ReadDataBackgroundWorker.WorkerSupportsCancellation = true;
+            this.ReadDataBackgroundWorker.DoWork += new System.ComponentModel.DoWorkEventHandler(this.ReadDataBackgroundWorker_DoWork);
+            this.ReadDataBackgroundWorker.RunWorkerCompleted += new System.ComponentModel.RunWorkerCompletedEventHandler(this.ReadDataBackgroundWorker_RunWorkerCompleted);
+            // 
+            // showingRecordCountStatusBarLabel
+            // 
+            this.showingRecordCountStatusBarLabel.Name = "showingRecordCountStatusBarLabel";
+            this.showingRecordCountStatusBarLabel.Size = new System.Drawing.Size(56, 17);
+            this.showingRecordCountStatusBarLabel.Text = "Showing:";
+            // 
+            // actualShownRecordCountLabel
+            // 
+            this.actualShownRecordCountLabel.Font = new System.Drawing.Font("Segoe UI", 9F, System.Drawing.FontStyle.Bold, System.Drawing.GraphicsUnit.Point);
+            this.actualShownRecordCountLabel.Name = "actualShownRecordCountLabel";
+            this.actualShownRecordCountLabel.Size = new System.Drawing.Size(14, 17);
+            this.actualShownRecordCountLabel.Text = "0";
+            // 
+            // recordsTextLabel
+            // 
+            this.recordsTextLabel.Name = "recordsTextLabel";
+            this.recordsTextLabel.Size = new System.Drawing.Size(44, 17);
+            this.recordsTextLabel.Text = "Results";
+            // 
+            // springStatusBarLabel
+            // 
+            this.springStatusBarLabel.Name = "springStatusBarLabel";
+            this.springStatusBarLabel.Size = new System.Drawing.Size(692, 17);
+            this.springStatusBarLabel.Spring = true;
+            // 
+            // showingStatusBarLabel
+            // 
+            this.showingStatusBarLabel.Name = "showingStatusBarLabel";
+            this.showingStatusBarLabel.Size = new System.Drawing.Size(49, 17);
+            this.showingStatusBarLabel.Text = "Loaded:";
+            // 
+            // recordCountStatusBarLabel
+            // 
+            this.recordCountStatusBarLabel.Font = new System.Drawing.Font("Segoe UI", 9F, System.Drawing.FontStyle.Bold, System.Drawing.GraphicsUnit.Point);
+            this.recordCountStatusBarLabel.Name = "recordCountStatusBarLabel";
+            this.recordCountStatusBarLabel.Size = new System.Drawing.Size(14, 17);
+            this.recordCountStatusBarLabel.Text = "0";
+            // 
+            // outOfStatusBarLabel
+            // 
+            this.outOfStatusBarLabel.Name = "outOfStatusBarLabel";
+            this.outOfStatusBarLabel.Size = new System.Drawing.Size(44, 17);
+            this.outOfStatusBarLabel.Text = "Out of:";
+            // 
+            // totalRowCountStatusBarLabel
+            // 
+            this.totalRowCountStatusBarLabel.Font = new System.Drawing.Font("Segoe UI", 9F, System.Drawing.FontStyle.Bold, System.Drawing.GraphicsUnit.Point);
+            this.totalRowCountStatusBarLabel.Name = "totalRowCountStatusBarLabel";
+            this.totalRowCountStatusBarLabel.Size = new System.Drawing.Size(14, 17);
+            this.totalRowCountStatusBarLabel.Text = "0";
+            // 
+            // mainStatusStrip
+            // 
+            this.mainStatusStrip.Items.AddRange(new System.Windows.Forms.ToolStripItem[] {
+            this.showingRecordCountStatusBarLabel,
+            this.actualShownRecordCountLabel,
+            this.recordsTextLabel,
+            this.springStatusBarLabel,
+            this.showingStatusBarLabel,
+            this.recordCountStatusBarLabel,
+            this.outOfStatusBarLabel,
+            this.totalRowCountStatusBarLabel});
+            this.mainStatusStrip.Location = new System.Drawing.Point(0, 422);
+            this.mainStatusStrip.Name = "mainStatusStrip";
+            this.mainStatusStrip.Padding = new System.Windows.Forms.Padding(1, 0, 16, 0);
+            this.mainStatusStrip.Size = new System.Drawing.Size(944, 22);
+            this.mainStatusStrip.TabIndex = 2;
+            this.mainStatusStrip.Text = "statusStrip1";
+            // 
+            // exportFileDialog
+            // 
+            this.exportFileDialog.DefaultExt = "csv";
+            this.exportFileDialog.Filter = "CSV files|*.csv";
+            this.exportFileDialog.RestoreDirectory = true;
+            this.exportFileDialog.Title = "Choose Save Location";
+            // 
+            // ExportFileBackgroundWorker
+            // 
+            this.ExportFileBackgroundWorker.WorkerSupportsCancellation = true;
+            this.ExportFileBackgroundWorker.DoWork += new System.ComponentModel.DoWorkEventHandler(this.ExportFileBackgroundWorker_DoWork);
+            this.ExportFileBackgroundWorker.RunWorkerCompleted += new System.ComponentModel.RunWorkerCompletedEventHandler(this.ExportFileBackgroundWorker_RunWorkerCompleted);
+            // 
+            // MainForm
+            // 
+            this.AllowDrop = true;
+            this.AutoScaleDimensions = new System.Drawing.SizeF(7F, 15F);
+            this.AutoScaleMode = System.Windows.Forms.AutoScaleMode.Font;
+            this.ClientSize = new System.Drawing.Size(944, 444);
+            this.Controls.Add(this.mainStatusStrip);
+            this.Controls.Add(this.mainTableLayoutPanel);
+            this.Controls.Add(this.mainMenuStrip);
+            this.Icon = global::ParquetFileViewer.Properties.Resources.parquet_icon_32x32;
+            this.MainMenuStrip = this.mainMenuStrip;
+            this.Margin = new System.Windows.Forms.Padding(4, 3, 4, 3);
+            this.MinimumSize = new System.Drawing.Size(791, 398);
+            this.Name = "MainForm";
+            this.Text = "New Parquet File";
+            this.Load += new System.EventHandler(this.MainForm_Load);
+            this.SizeChanged += new System.EventHandler(this.MainForm_SizeChanged);
+            this.DragDrop += new System.Windows.Forms.DragEventHandler(this.MainForm_DragDrop);
+            this.DragEnter += new System.Windows.Forms.DragEventHandler(this.MainForm_DragEnter);
+            this.mainTableLayoutPanel.ResumeLayout(false);
+            this.mainTableLayoutPanel.PerformLayout();
+            ((System.ComponentModel.ISupportInitialize)(this.mainGridView)).EndInit();
+            this.mainMenuStrip.ResumeLayout(false);
+            this.mainMenuStrip.PerformLayout();
+            this.mainStatusStrip.ResumeLayout(false);
+            this.mainStatusStrip.PerformLayout();
+            this.ResumeLayout(false);
+            this.PerformLayout();
+
+        }
+
+        #endregion
+
+        private System.Windows.Forms.TableLayoutPanel mainTableLayoutPanel;
+        private System.Windows.Forms.OpenFileDialog openParquetFileDialog;
+        private System.Windows.Forms.Label recordsToLabel;
+        private ParquetFileViewer.Controls.DelayedOnChangedTextBox recordCountTextBox;
+        private System.Windows.Forms.Label showRecordsFromLabel;
+        private ParquetFileViewer.Controls.DelayedOnChangedTextBox offsetTextBox;
+        private System.Windows.Forms.DataGridView mainGridView;
+        private System.Windows.Forms.MenuStrip mainMenuStrip;
+        private System.Windows.Forms.ToolStripMenuItem fileToolStripMenuItem;
+        private System.Windows.Forms.ToolStripMenuItem newToolStripMenuItem;
+        private System.Windows.Forms.ToolStripMenuItem openToolStripMenuItem;
+        private System.Windows.Forms.ToolStripSeparator toolStripSeparator;
+        private System.Windows.Forms.ToolStripMenuItem saveToolStripMenuItem;
+        private System.Windows.Forms.ToolStripMenuItem saveAsToolStripMenuItem;
+        private System.Windows.Forms.ToolStripSeparator toolStripSeparator1;
+        private System.Windows.Forms.ToolStripMenuItem exitToolStripMenuItem;
+        private System.Windows.Forms.ToolStripMenuItem editToolStripMenuItem;
+        private System.Windows.Forms.ToolStripMenuItem changeFieldsMenuStripButton;
+        private System.Windows.Forms.ToolStripMenuItem helpToolStripMenuItem;
+        private System.Windows.Forms.ToolStripMenuItem aboutToolStripMenuItem;
+        private System.Windows.Forms.ToolStripMenuItem cSVToolStripMenuItem;
+        private ParquetFileViewer.Controls.DelayedOnChangedTextBox searchFilterTextBox;
+        private System.ComponentModel.BackgroundWorker FileSchemaBackgroundWorker;
+        private System.ComponentModel.BackgroundWorker ReadDataBackgroundWorker;
+        private System.Windows.Forms.Button runQueryButton;
+        private System.Windows.Forms.Button clearFilterButton;
+        private System.Windows.Forms.ToolStripStatusLabel showingRecordCountStatusBarLabel;
+        private System.Windows.Forms.ToolStripStatusLabel actualShownRecordCountLabel;
+        private System.Windows.Forms.ToolStripStatusLabel recordsTextLabel;
+        private System.Windows.Forms.ToolStripStatusLabel springStatusBarLabel;
+        private System.Windows.Forms.ToolStripStatusLabel showingStatusBarLabel;
+        private System.Windows.Forms.ToolStripStatusLabel recordCountStatusBarLabel;
+        private System.Windows.Forms.ToolStripStatusLabel outOfStatusBarLabel;
+        private System.Windows.Forms.ToolStripStatusLabel totalRowCountStatusBarLabel;
+        private System.Windows.Forms.StatusStrip mainStatusStrip;
+        private System.Windows.Forms.LinkLabel searchFilterLabel;
+        private System.Windows.Forms.SaveFileDialog exportFileDialog;
+        private System.ComponentModel.BackgroundWorker ExportFileBackgroundWorker;
+        private System.Windows.Forms.ToolStripMenuItem userGuideToolStripMenuItem;
+        private System.Windows.Forms.ToolStripMenuItem changeDateFormatToolStripMenuItem;
+        private System.Windows.Forms.ToolStripMenuItem defaultToolStripMenuItem;
+        private System.Windows.Forms.ToolStripMenuItem iSO8601ToolStripMenuItem;
+        private System.Windows.Forms.ToolStripMenuItem parquetEngineToolStripMenuItem;
+        private System.Windows.Forms.ToolStripMenuItem defaultParquetEngineToolStripMenuItem;
+        private System.Windows.Forms.ToolStripMenuItem multithreadedParquetEngineToolStripMenuItem;
+        private System.Windows.Forms.ToolStripMenuItem toolsToolStripMenuItem;
+        private System.Windows.Forms.ToolStripMenuItem getSQLCreateTableScriptToolStripMenuItem;
+        private System.Windows.Forms.ToolStripMenuItem metadataViewerToolStripMenuItem;
+        private System.Windows.Forms.ToolStripMenuItem columnSizingToolStripMenuItem;
+        private System.Windows.Forms.ToolStripMenuItem defaultToolStripMenuItem1;
+        private System.Windows.Forms.ToolStripMenuItem columnHeadersToolStripMenuItem;
+        private System.Windows.Forms.ToolStripMenuItem columnHeadersContentToolStripMenuItem;
+        private System.Windows.Forms.ToolStripMenuItem excelToolStripMenuItem;
+        private System.Windows.Forms.ToolStripMenuItem exportTimeWithCSVToolStripMenuItem;
+    }
+}
+